# authors: P.Eller (pde3@psu.edu)
# date:   September 2016


import os

import numpy as np
from pycuda.compiler import SourceModule
import pycuda.driver as cuda

from pisa import FTYPE, C_FTYPE, C_PRECISION_DEF
from pisa.utils.log import logging, set_verbosity
from pisa.utils.profiler import profile
from pisa.utils.resources import find_resource


__all__ = ['GPUHist']


ITYPE = np.int64
C_ITYPE = 'long'


# TODO: useful comments on what's going on with magical numbers and computations
class GPUHist(object):
    """
    Histogramming class for GPUs

    Parameters
    ---------
    bin_edges_x : array
    bin_edges_y : array
    bin_edges_z : array (optional)

    """

    KERNEL_TEMPLATE = '''//CUDA//
    #define %(c_precision_def)s
    #define fType %(c_ftype)s
    #define iType %(c_itype)s

    #include "cuda_utils.h"

    // Total number of bins (must be known at compile time)
    #define N_FLAT_BINS %(n_flat_bins)i

    #define EVENTS_PER_THREAD %(events_per_thread)i


    __device__ iType GetBin(fType x, const iType n_bins, fType *bin_edges)
    {
        // Search what bin an event belongs in, given the event values x, the
        // number of bins n_bins and the bin_edges array
        iType first = 0;
        iType last = n_bins - 1;
        iType bin;

        // Binary search to speed things up and allow for arbitrary binning
        while (first <= last) {
            bin = (first + last)/2;
            if (x >= bin_edges[bin]) {
                if ((x < bin_edges[bin+1]) || ((x <= bin_edges[n_bins])) && (bin == n_bins - 1))
                    break;
                else
                    first = bin + 1;
            }
            else {
                last = bin - 1;
            }
        }
        return bin;
    }


    __global__ void Hist2D(fType *X, fType *Y, fType *W, const iType n_events,
                           fType *hist,
                           const iType n_bins_x, const iType n_bins_y,
                           fType *bin_edges_x, fType *bin_edges_y)
    {
        __shared__ fType temp_hist[N_FLAT_BINS];

        // Zero out (reset) shared histogram buffer
        iType iterations = (N_FLAT_BINS / blockDim.x) + 1;
        iType bin;
        for (iType i = 0; i < iterations; i++) {
            bin = (i * blockDim.x) + threadIdx.x;
            if (bin < N_FLAT_BINS)
                temp_hist[bin] = 0.0;
        }
        __syncthreads();

        iType idx = EVENTS_PER_THREAD * (threadIdx.x + blockDim.x * blockIdx.x);
        for (iType i = 0; i < EVENTS_PER_THREAD; i++) {
            if (idx < n_events) {
                fType x = X[idx];
                fType y = Y[idx];
                // Check if event is even in range
                if ((x >= bin_edges_x[0]) && (x <= bin_edges_x[n_bins_x]) && (y >= bin_edges_y[0]) && (y <= bin_edges_y[n_bins_y])) {
                    iType bin_x = GetBin(x, n_bins_x, bin_edges_x);
                    iType bin_y = GetBin(y, n_bins_y, bin_edges_y);
                    atomicAdd_custom(&temp_hist[bin_y + bin_x * n_bins_y],
                                     W[idx]);
                }
            }
            idx++;
        }
        __syncthreads();

        // Write shared buffer into global memory
        for (iType i = 0; i < iterations; i++) {
            bin = (i * blockDim.x) + threadIdx.x;
            if (bin < N_FLAT_BINS)
                atomicAdd_custom(&(hist[bin]), temp_hist[bin]);
        }
    }


    __global__ void Hist3D(fType *X, fType *Y, fType *Z, fType *W,
                           const iType n_events,
                           fType *hist,
                           const iType n_bins_x, const iType n_bins_y, const iType n_bins_z,
                           fType *bin_edges_x, fType *bin_edges_y, fType *bin_edges_z)
    {
        __shared__ fType temp_hist[N_FLAT_BINS];

        // Zero out (reset) shared histogram buffer
        iType iterations = (N_FLAT_BINS / blockDim.x) + 1;
        iType bin;
        for (iType i = 0; i < iterations; i++) {
            bin = (i * blockDim.x) + threadIdx.x;
            if (bin < N_FLAT_BINS)
                temp_hist[bin] = 0.0;
        }
        __syncthreads();

        iType idx = EVENTS_PER_THREAD * (threadIdx.x + blockDim.x * blockIdx.x);
        for (iType i = 0; i < EVENTS_PER_THREAD; i++) {
            if (idx < n_events) {
                fType x = X[idx];
                fType y = Y[idx];
                fType z = Z[idx];

                // Check if event is even in range
                if ((x >= bin_edges_x[0]) && (x <= bin_edges_x[n_bins_x])
                      && (y >= bin_edges_y[0]) && (y <= bin_edges_y[n_bins_y])
                      && (z >= bin_edges_z[0]) && (z <= bin_edges_z[n_bins_z])) {
                    iType bin_x = GetBin(x, n_bins_x, bin_edges_x);
                    iType bin_y = GetBin(y, n_bins_y, bin_edges_y);
                    iType bin_z = GetBin(z, n_bins_z, bin_edges_z);
                    atomicAdd_custom(&temp_hist[bin_z + (bin_y * n_bins_z) + (bin_x * n_bins_y * n_bins_z)], W[idx]);
                }
            }
            idx++;
        }
        __syncthreads();

        // Write shared buffer into global memory
        for (iType i = 0; i < iterations; i++) {
            bin = (i * blockDim.x) + threadIdx.x;
            if (bin < N_FLAT_BINS)
                atomicAdd_custom(&(hist[bin]), temp_hist[bin]);
        }
    }
    '''

    def __init__(self, bin_edges_x, bin_edges_y, bin_edges_z=None):
        if bin_edges_z is None:
            self.h3d = False
        else:
            self.h3d = True

        self.bdim = (256, 1, 1)

        # Events to be histogrammed per thread
        self.events_per_thread = 20
        self.n_bins_x = ITYPE(len(bin_edges_x)-1)
        self.n_bins_y = ITYPE(len(bin_edges_y)-1)
        self.n_flat_bins = self.n_bins_x * self.n_bins_y
        if self.h3d:
            self.n_bins_z = ITYPE(len(bin_edges_z)-1)
            self.hist = np.ravel(np.zeros((self.n_bins_x, self.n_bins_y,
                                           self.n_bins_z), dtype=FTYPE))
        else:
            self.n_bins_z = ITYPE(1)
            self.hist = np.ravel(np.zeros((self.n_bins_x, self.n_bins_y),
                                          dtype=FTYPE))
        self.n_flat_bins *= self.n_bins_z

        # Allocate
        self.d_hist = cuda.mem_alloc(self.hist.nbytes)
        self.d_bin_edges_x = cuda.mem_alloc(bin_edges_x.nbytes)
        self.d_bin_edges_y = cuda.mem_alloc(bin_edges_y.nbytes)
        if self.h3d:
            self.d_bin_edges_z = cuda.mem_alloc(bin_edges_z.nbytes)

        # Copy
        cuda.memcpy_htod(self.d_bin_edges_x, bin_edges_x)
        cuda.memcpy_htod(self.d_bin_edges_y, bin_edges_y)
        if self.h3d:
            cuda.memcpy_htod(self.d_bin_edges_z, bin_edges_z)

        kernel_code = self.KERNEL_TEMPLATE %dict(
            c_precision_def=C_PRECISION_DEF,
            c_ftype=C_FTYPE,
            c_itype=C_ITYPE,
            n_flat_bins=self.n_flat_bins,
            events_per_thread=self.events_per_thread
        )

        include_dirs = [
            os.path.abspath(find_resource('../utils'))
        ]

        module = SourceModule(kernel_code, include_dirs=include_dirs,
                              keep=True)
        self.hist2d_fun = module.get_function("Hist2D")
        self.hist3d_fun = module.get_function("Hist3D")

    def clear(self):
        """Clear the histogram bins on the GPU"""
        # Very dumb way to reset to zero...
        self.hist = np.zeros(self.n_flat_bins, dtype=FTYPE)
        cuda.memcpy_htod(self.d_hist, self.hist)

<<<<<<< HEAD
    def update_bin_edges(self, bin_edges_x, bin_edges_y, bin_edges_z=None):
        # assure compatibility
        assert self.h3d == bool(bin_edges_z is not None)
        assert self.n_bins_x == np.int32(len(bin_edges_x)-1)
        assert self.n_bins_y == np.int32(len(bin_edges_y)-1)
        if self.h3d:
            assert self.n_bins_z == np.int32(len(bin_edges_z)-1)
        # copy
        cuda.memcpy_htod(self.d_bin_edges_x, bin_edges_x)
        cuda.memcpy_htod(self.d_bin_edges_y, bin_edges_y)
        if self.h3d:
            cuda.memcpy_htod(self.d_bin_edges_z, bin_edges_z)

    def get_hist(self, n_evts, d_x, d_y, d_w, d_z=None):
=======
    def get_hist(self, n_events, d_x, d_y, d_w, d_z=None):
>>>>>>> 0c2467d6
        """Retrive histogram, given device arrays for x&y values as well as
        weights w"""
        # TODO: useful comments on what's going on with magical numbers and
        # computations

        # Block and grid dimensions
        dx, mx = divmod(n_events/self.events_per_thread+1, self.bdim[0])
        gdim = ((dx + (mx > 0)) * self.bdim[0], 1)
        self.clear()

        # Calculate hist
        if self.h3d:
            self.hist3d_fun(
                d_x, d_y, d_z, d_w,
                n_events,
                self.d_hist,
                self.n_bins_x, self.n_bins_y, self.n_bins_z,
                self.d_bin_edges_x, self.d_bin_edges_y, self.d_bin_edges_z,
                block=self.bdim, grid=gdim
            )
        else:
            self.hist2d_fun(
                d_x, d_y, d_w,
                n_events,
                self.d_hist,
                self.n_bins_x, self.n_bins_y,
                self.d_bin_edges_x, self.d_bin_edges_y,
                block=self.bdim, grid=gdim
            )

        # Copy back
        cuda.memcpy_dtoh(self.hist, self.d_hist)
        if self.h3d:
            hist = self.hist.reshape(self.n_bins_x, self.n_bins_y,
                                     self.n_bins_z)
        else:
            hist = self.hist.reshape(self.n_bins_x, self.n_bins_y)

        return hist


def test_GPUHist():
    from itertools import product
    import pycuda.autoinit

    ftypes = [FTYPE]
    nexps = [0, 1, 2, 3, 4, 5, 6, 7]
    nbinses = [1, 10, 50]
    ft = [False, True]
    for ftype, weight, nexp, n_bins in product(ftypes, ft, nexps, nbinses):
        n_events = ITYPE(10**nexp)
        logging.debug('ftype=%s, weight=%-5s, bins=%2sx2, n_events=10^%s'
                      %(ftype.__name__, weight, n_bins, nexp))

        if ftype == np.float32:
            rtol = 1e-6
        elif ftype == np.float64:
            rtol = 1e-13

        # Draw random samples from the Pareto distribution for energy values
        rs = np.random.RandomState(seed=0)
        a, m = 1., 1
        e = ((rs.pareto(a, n_events) + 1) * m).astype(ftype)
        # Ensure endpoints are in data
        e[0] = 1
        e[-1] = 80

        # Draw random samples from a uniform distribution for coszen values
        rs = np.random.RandomState(seed=1)
        cz = rs.uniform(low=-1, high=+1, size=n_events).astype(ftype)
        # Ensure endpoints are in data
        cz[0] = -1
        cz[-1] = +1

        # Draw random samples from a uniform distribution for pid values
        rs = np.random.RandomState(seed=2)
        pid = rs.uniform(low=-1, high=+2, size=n_events).astype(ftype)
        # Ensure endpoints are in data
        pid[0] = -1
        pid[-1] = +2

        if weight:
            # Draw random samples from a uniform distribution for weights
            rs = np.random.RandomState(seed=3)
            w = rs.uniform(low=0, high=1000, size=n_events).astype(ftype)
            # Ensure a weight of 0 is represented
            w[0] = 0
        else:
            w = np.ones_like(e, dtype=ftype)

        d_e = cuda.mem_alloc(e.nbytes)
        d_cz = cuda.mem_alloc(cz.nbytes)
        d_pid = cuda.mem_alloc(pid.nbytes)
        d_w = cuda.mem_alloc(w.nbytes)
        cuda.memcpy_htod(d_e, e)
        cuda.memcpy_htod(d_cz, cz)
        cuda.memcpy_htod(d_pid, pid)
        cuda.memcpy_htod(d_w, w)

        bin_edges_e = np.logspace(0, 2, n_bins+1, dtype=ftype)
        bin_edges_cz = np.linspace(-1, 1, n_bins+1, dtype=ftype)
        bin_edges_pid = np.array([-1, 0, 2], dtype=ftype)

        histogrammer = GPUHist(
            bin_edges_x=bin_edges_e,
            bin_edges_y=bin_edges_cz,
            #ftype=ftype
        )
        for i in range(3):
            hist2d = histogrammer.get_hist(
                n_events=n_events, d_x=d_e, d_y=d_cz, d_w=d_w
            )

        np_hist2d,_,_ = np.histogram2d(
            e, cz,
            bins=(bin_edges_e, bin_edges_cz),
            weights=w
        )

        fract_err = (hist2d/np_hist2d) - 1
        logging.debug(
            '2D hist ftype=%s, weighted=%s, n_events=%s: max abs fract'
            ' err=%s, mean fract err=%s, mean abs fract err=%s'
            %(ftype, weight, n_events,
              np.nanmax(np.abs(fract_err)),
              np.nanmean(fract_err),
              np.nanmean(np.abs(fract_err)))
        )
        if not np.allclose(hist2d, np_hist2d, atol=0, rtol=rtol):
            logging.error('Numpy hist:\n%s' %repr(np_hist2d))
            logging.error('GPUHist hist:\n%s' %repr(hist2d))
            raise ValueError(
                '2D histogram ftype=%s, weighted=%s, n_events=%s worst fractional error is %s'
                %(ftype, weight, n_events, np.max(np.abs((hist2d-np_hist2d)/np_hist2d)))
            )

        del histogrammer

        logging.debug('ftype=%s, weight=%-5s, bins=%2sx%2sx2, n_events=10^%s'
                      %(ftype.__name__, weight, n_bins, n_bins, nexp))

        histogrammer = GPUHist(
            bin_edges_x=bin_edges_e,
            bin_edges_y=bin_edges_cz,
            bin_edges_z=bin_edges_pid,
            #ftype=ftype
        )
        for i in range(3):
            hist3d = histogrammer.get_hist(
                n_events=n_events, d_x=d_e, d_y=d_cz, d_w=d_w, d_z=d_pid
            )

        np_hist3d, _ = np.histogramdd(
            sample=[e, cz, pid],
            bins=(bin_edges_e, bin_edges_cz, bin_edges_pid),
            weights=w
        )

        fract_err = (hist3d/np_hist3d) - 1
        logging.debug(
            '3D hist ftype=%s, weighted=%s, n_events=%s: max abs fract'
            ' err=%s, mean fract err=%s, mean abs fract err=%s'
            %(ftype, weight, n_events,
              np.nanmax(np.abs(fract_err)),
              np.nanmean(fract_err),
              np.nanmean(np.abs(fract_err)))
        )
        if not np.allclose(hist3d, np_hist3d, atol=0, rtol=rtol):
            logging.error('Numpy hist:\n%s' %repr(np_hist3d))
            logging.error('GPUHist hist:\n%s' %repr(hist3d))
            raise ValueError(
                '3D histogram ftype=%s, weighted=%s, n_events=%s worst fractional error is %s'
                %(ftype, weight, n_events, np.max(np.abs((hist3d-np_hist3d)/np_hist3d)))
            )

        del histogrammer

    logging.info('<< PASS : test_GPUHist >>')


if __name__ == '__main__':
    set_verbosity(2)
    test_GPUHist()<|MERGE_RESOLUTION|>--- conflicted
+++ resolved
@@ -222,7 +222,6 @@
         self.hist = np.zeros(self.n_flat_bins, dtype=FTYPE)
         cuda.memcpy_htod(self.d_hist, self.hist)
 
-<<<<<<< HEAD
     def update_bin_edges(self, bin_edges_x, bin_edges_y, bin_edges_z=None):
         # assure compatibility
         assert self.h3d == bool(bin_edges_z is not None)
@@ -236,10 +235,7 @@
         if self.h3d:
             cuda.memcpy_htod(self.d_bin_edges_z, bin_edges_z)
 
-    def get_hist(self, n_evts, d_x, d_y, d_w, d_z=None):
-=======
     def get_hist(self, n_events, d_x, d_y, d_w, d_z=None):
->>>>>>> 0c2467d6
         """Retrive histogram, given device arrays for x&y values as well as
         weights w"""
         # TODO: useful comments on what's going on with magical numbers and
