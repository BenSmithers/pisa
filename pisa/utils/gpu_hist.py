--- conflicted
+++ resolved
@@ -1,8 +1,5 @@
 # authors: P.Eller (pde3@psu.edu)
 # date:   September 2016
-
-
-__all__ = ['GPUHist']
 
 
 import os
@@ -11,11 +8,6 @@
 from pycuda.compiler import SourceModule
 import pycuda.driver as cuda
 
-<<<<<<< HEAD
-from pisa.utils.log import logging, set_verbosity
-from pisa.utils.profiler import line_profile, profile
-from pisa.utils.resources import find_resource
-=======
 from pisa import FTYPE, C_FTYPE, C_PRECISION_DEF
 from pisa.utils.log import logging, set_verbosity
 from pisa.utils.profiler import profile
@@ -24,16 +16,11 @@
 
 __all__ = ['GPUHist']
 
->>>>>>> 6f933982
 
 ITYPE = np.int64
 C_ITYPE = 'long'
 
-<<<<<<< HEAD
-# TODO: get pep8 up in heah
-=======
-
->>>>>>> 6f933982
+
 # TODO: useful comments on what's going on with magical numbers and computations
 class GPUHist(object):
     """
@@ -44,14 +31,6 @@
     bin_edges_x : array
     bin_edges_y : array
     bin_edges_z : array (optional)
-<<<<<<< HEAD
-    ftype : numpy datatype (optional)
-
-    """
-    def __init__(self, bin_edges_x, bin_edges_y, bin_edges_z=None,
-                 ftype=np.float64):
-        self.FTYPE = ftype
-=======
 
     """
 
@@ -185,7 +164,6 @@
     '''
 
     def __init__(self, bin_edges_x, bin_edges_y, bin_edges_z=None):
->>>>>>> 6f933982
         if bin_edges_z is None:
             self.h3d = False
         else:
@@ -195,19 +173,6 @@
 
         # Events to be histogrammed per thread
         self.events_per_thread = 20
-<<<<<<< HEAD
-        self.n_bins_x = np.int32(len(bin_edges_x)-1)
-        self.n_bins_y = np.int32(len(bin_edges_y)-1)
-        self.n_flat_bins = self.n_bins_x * self.n_bins_y
-        if self.h3d:
-            self.n_bins_z = np.int32(len(bin_edges_z)-1)
-            self.hist = np.ravel(np.zeros((self.n_bins_x, self.n_bins_y,
-                                           self.n_bins_z), dtype=self.FTYPE))
-        else:
-            self.n_bins_z = np.int32(1)
-            self.hist = np.ravel(np.zeros((self.n_bins_x, self.n_bins_y),
-                                          dtype=self.FTYPE))
-=======
         self.n_bins_x = ITYPE(len(bin_edges_x)-1)
         self.n_bins_y = ITYPE(len(bin_edges_y)-1)
         self.n_flat_bins = self.n_bins_x * self.n_bins_y
@@ -219,7 +184,6 @@
             self.n_bins_z = ITYPE(1)
             self.hist = np.ravel(np.zeros((self.n_bins_x, self.n_bins_y),
                                           dtype=FTYPE))
->>>>>>> 6f933982
         self.n_flat_bins *= self.n_bins_z
 
         # Allocate
@@ -235,156 +199,6 @@
         if self.h3d:
             cuda.memcpy_htod(self.d_bin_edges_z, bin_edges_z)
 
-<<<<<<< HEAD
-        kernel_template = '''//CUDA//
-        // Total number of bins (must be known at compile time)
-        #define N_FLAT_BINS %(n_flat_bins)i
-
-        // Number of events to be histogrammed per thread
-        #define EVENTS_PER_THREAD %(events_per_thread)i
-
-        #include "constants.h"
-        #include "utils.h"
-
-
-        __device__ int GetBin(fType x, const int n_bins, fType *bin_edges)
-        {
-            // Search what bin an event belongs in, given the event values x,
-            // the number of bins n_bins and the bin_edges array
-            int first = 0;
-            int last = n_bins - 1;
-            int bin;
-
-            // Binary search to speed things up and allow for arbitrary binning
-            while (first <= last) {
-                bin = (first + last)/2;
-                if (x >= bin_edges[bin]) {
-                    if ((x < bin_edges[bin+1]) || ((x <= bin_edges[n_bins])) && (bin == n_bins - 1))
-                        break;
-                    else
-                        first = bin + 1;
-                }
-                else {
-                    last = bin - 1;
-                }
-            }
-            return bin;
-        }
-
-
-        __global__ void ClearHist(fType *hist)
-        {
-            // Write zeros to histogram in global memory
-            int bin;
-            //int iterations = (N_FLAT_BINS / blockDim.x) + 1;
-            for (int i = 0; i < N_FLAT_BINS; i++) {
-                //bin = (i * blockDim.x) + threadIdx.x;
-                if (i < N_FLAT_BINS)
-                    hist[i] = 0.0;
-            }
-            __syncthreads();
-        }
-
-
-        __global__ void Hist2D(fType *X, fType *Y, fType *W, const int n_events,
-                               fType *hist,
-                               const int n_bins_x, const int n_bins_y,
-                               fType *bin_edges_x, fType *bin_edges_y)
-        {
-            __shared__ fType temp_hist[N_FLAT_BINS];
-
-            // Zero out (reset) shared histogram buffer
-            int iterations = (N_FLAT_BINS / blockDim.x) + 1;
-            int bin;
-            for (int i = 0; i < iterations; i++) {
-                bin = (i * blockDim.x) + threadIdx.x;
-                if (bin < N_FLAT_BINS)
-                    temp_hist[bin] = 0.0;
-            }
-            __syncthreads();
-
-            int idx = EVENTS_PER_THREAD * (threadIdx.x + blockDim.x * blockIdx.x);
-            for (int i = 0; i < EVENTS_PER_THREAD; i++) {
-                if (idx < n_events) {
-                    fType x = X[idx];
-                    fType y = Y[idx];
-                    // Check if event is even in range
-                    if ((x >= bin_edges_x[0]) && (x <= bin_edges_x[n_bins_x]) && (y >= bin_edges_y[0]) && (y <= bin_edges_y[n_bins_y])) {
-                        int bin_x = GetBin(x, n_bins_x, bin_edges_x);
-                        int bin_y = GetBin(y, n_bins_y, bin_edges_y);
-                        atomicAdd_custom(&temp_hist[bin_y + bin_x * n_bins_y],
-                                         W[idx]);
-                    }
-                }
-                idx++;
-            }
-            __syncthreads();
-
-            // Write shared buffer into global memory
-            for (int i = 0; i < iterations; i++) {
-                bin = (i * blockDim.x) + threadIdx.x;
-                if (bin < N_FLAT_BINS)
-                    atomicAdd_custom(&(hist[bin]), temp_hist[bin]);
-            }
-        }
-
-
-        __global__ void Hist3D(fType *X, fType *Y, fType *Z, fType *W,
-                               const int n_events,
-                               fType *hist,
-                               const int n_bins_x, const int n_bins_y, const int n_bins_z,
-                               fType *bin_edges_x, fType *bin_edges_y, fType *bin_edges_z)
-        {
-            __shared__ fType temp_hist[N_FLAT_BINS];
-
-            // Zero out (reset) shared histogram buffer
-            int iterations = (N_FLAT_BINS / blockDim.x) + 1;
-            int bin;
-            for (int i = 0; i < iterations; i++) {
-                bin = (i * blockDim.x) + threadIdx.x;
-                if (bin < N_FLAT_BINS) temp_hist[bin] = 0;
-            }
-            __syncthreads();
-
-            int idx = EVENTS_PER_THREAD * (threadIdx.x + blockDim.x * blockIdx.x);
-            for (int i = 0; i < EVENTS_PER_THREAD; i++) {
-                if (idx < n_events) {
-                    fType x = X[idx];
-                    fType y = Y[idx];
-                    fType z = Z[idx];
-
-                    // Check if event is even in range
-                    if ((x >= bin_edges_x[0]) && (x <= bin_edges_x[n_bins_x])
-                          && (y >= bin_edges_y[0]) && (y <= bin_edges_y[n_bins_y])
-                          && (z >= bin_edges_z[0]) && (z <= bin_edges_z[n_bins_z])) {
-                        int bin_x = GetBin(x, n_bins_x, bin_edges_x);
-                        int bin_y = GetBin(y, n_bins_y, bin_edges_y);
-                        int bin_z = GetBin(z, n_bins_z, bin_edges_z);
-                        atomicAdd_custom(&temp_hist[bin_z + (bin_y * n_bins_z) + (bin_x * n_bins_y * n_bins_z)], W[idx]);
-                    }
-                }
-                idx++;
-            }
-            __syncthreads();
-
-            // Write shared buffer into global memory
-            for (int i = 0; i < iterations; i++) {
-                bin = (i * blockDim.x) + threadIdx.x;
-                if (bin < N_FLAT_BINS)
-                    atomicAdd_custom(&(hist[bin]), temp_hist[bin]);
-            }
-        }
-        '''%dict(n_flat_bins=self.n_flat_bins,
-                 events_per_thread=self.events_per_thread)
-
-        include_path = os.path.abspath(
-            find_resource('../stages/osc/grid_propagator/')
-        )
-        module = SourceModule(kernel_template, include_dirs=[include_path],
-                              keep=True)
-
-        self.clearhist_fun = module.get_function("ClearHist")
-=======
         kernel_code = self.KERNEL_TEMPLATE %dict(
             c_precision_def=C_PRECISION_DEF,
             c_ftype=C_FTYPE,
@@ -399,27 +213,15 @@
 
         module = SourceModule(kernel_code, include_dirs=include_dirs,
                               keep=True)
->>>>>>> 6f933982
         self.hist2d_fun = module.get_function("Hist2D")
         self.hist3d_fun = module.get_function("Hist3D")
 
     def clear(self):
         """Clear the histogram bins on the GPU"""
-<<<<<<< HEAD
-        dx, mx = divmod(
-            1 + (self.n_flat_bins), # / self.events_per_thread),
-            self.bdim[0]
-        )
-        gdim = ((dx + (mx > 0)) * self.bdim[0], 1)
-        self.clearhist_fun(self.d_hist, block=self.bdim, grid=gdim)
-
-    @profile
-=======
         # Very dumb way to reset to zero...
         self.hist = np.zeros(self.n_flat_bins, dtype=FTYPE)
         cuda.memcpy_htod(self.d_hist, self.hist)
 
->>>>>>> 6f933982
     def get_hist(self, n_events, d_x, d_y, d_w, d_z=None):
         """Retrive histogram, given device arrays for x&y values as well as
         weights w"""
@@ -466,20 +268,6 @@
     from itertools import product
     import pycuda.autoinit
 
-<<<<<<< HEAD
-    ftypes = [np.float64]
-    nexps = [0, 1, 6]
-    nbinses = [1, 10, 50]
-    ft = [False, True]
-    for FTYPE, weight, nexp, n_bins in product(ftypes, ft, nexps, nbinses):
-        n_events = np.int32(10**nexp)
-        logging.debug('FTYPE=%s, weight=%-5s, bins=%2sx2, n_events=10^%s'
-                      %(FTYPE.__name__, weight, n_bins, nexp))
-
-        if FTYPE == np.float32:
-            rtol = 1e-7
-        elif FTYPE == np.float64:
-=======
     ftypes = [FTYPE]
     nexps = [0, 1, 2, 3, 4, 5, 6, 7]
     nbinses = [1, 10, 50]
@@ -492,39 +280,26 @@
         if ftype == np.float32:
             rtol = 1e-6
         elif ftype == np.float64:
->>>>>>> 6f933982
             rtol = 1e-13
 
         # Draw random samples from the Pareto distribution for energy values
         rs = np.random.RandomState(seed=0)
         a, m = 1., 1
-<<<<<<< HEAD
-        e = ((rs.pareto(a, n_events) + 1) * m).astype(FTYPE)
-=======
         e = ((rs.pareto(a, n_events) + 1) * m).astype(ftype)
->>>>>>> 6f933982
         # Ensure endpoints are in data
         e[0] = 1
         e[-1] = 80
 
         # Draw random samples from a uniform distribution for coszen values
         rs = np.random.RandomState(seed=1)
-<<<<<<< HEAD
-        cz = rs.uniform(low=-1, high=+1, size=n_events).astype(FTYPE)
-=======
         cz = rs.uniform(low=-1, high=+1, size=n_events).astype(ftype)
->>>>>>> 6f933982
         # Ensure endpoints are in data
         cz[0] = -1
         cz[-1] = +1
 
         # Draw random samples from a uniform distribution for pid values
         rs = np.random.RandomState(seed=2)
-<<<<<<< HEAD
-        pid = rs.uniform(low=-1, high=+2, size=n_events).astype(FTYPE)
-=======
         pid = rs.uniform(low=-1, high=+2, size=n_events).astype(ftype)
->>>>>>> 6f933982
         # Ensure endpoints are in data
         pid[0] = -1
         pid[-1] = +2
@@ -532,19 +307,11 @@
         if weight:
             # Draw random samples from a uniform distribution for weights
             rs = np.random.RandomState(seed=3)
-<<<<<<< HEAD
-            w = rs.uniform(low=0, high=1000, size=n_events).astype(FTYPE)
-            # Ensure a weight of 0 is represented
-            w[0] = 0
-        else:
-            w = np.ones_like(e, dtype=FTYPE)
-=======
             w = rs.uniform(low=0, high=1000, size=n_events).astype(ftype)
             # Ensure a weight of 0 is represented
             w[0] = 0
         else:
             w = np.ones_like(e, dtype=ftype)
->>>>>>> 6f933982
 
         d_e = cuda.mem_alloc(e.nbytes)
         d_cz = cuda.mem_alloc(cz.nbytes)
@@ -555,24 +322,14 @@
         cuda.memcpy_htod(d_pid, pid)
         cuda.memcpy_htod(d_w, w)
 
-<<<<<<< HEAD
-        bin_edges_e = np.logspace(0, 2, n_bins+1, dtype=FTYPE)
-        bin_edges_cz = np.linspace(-1, 1, n_bins+1, dtype=FTYPE)
-        bin_edges_pid = np.array([-1, 0, 2], dtype=FTYPE)
-=======
         bin_edges_e = np.logspace(0, 2, n_bins+1, dtype=ftype)
         bin_edges_cz = np.linspace(-1, 1, n_bins+1, dtype=ftype)
         bin_edges_pid = np.array([-1, 0, 2], dtype=ftype)
->>>>>>> 6f933982
 
         histogrammer = GPUHist(
             bin_edges_x=bin_edges_e,
             bin_edges_y=bin_edges_cz,
-<<<<<<< HEAD
-            ftype=FTYPE
-=======
             #ftype=ftype
->>>>>>> 6f933982
         )
         for i in range(3):
             hist2d = histogrammer.get_hist(
@@ -585,8 +342,6 @@
             weights=w
         )
 
-<<<<<<< HEAD
-=======
         fract_err = (hist2d/np_hist2d) - 1
         logging.debug(
             '2D hist ftype=%s, weighted=%s, n_events=%s: max abs fract'
@@ -596,39 +351,24 @@
               np.nanmean(fract_err),
               np.nanmean(np.abs(fract_err)))
         )
->>>>>>> 6f933982
         if not np.allclose(hist2d, np_hist2d, atol=0, rtol=rtol):
             logging.error('Numpy hist:\n%s' %repr(np_hist2d))
             logging.error('GPUHist hist:\n%s' %repr(hist2d))
             raise ValueError(
-<<<<<<< HEAD
-                '2D histogram FTYPE=%s, weighted=%s, n_events=%s worst fractional error is %s'
-                %(FTYPE, weight, n_events, np.max(np.abs((hist2d-np_hist2d)/np_hist2d)))
-=======
                 '2D histogram ftype=%s, weighted=%s, n_events=%s worst fractional error is %s'
                 %(ftype, weight, n_events, np.max(np.abs((hist2d-np_hist2d)/np_hist2d)))
->>>>>>> 6f933982
             )
 
         del histogrammer
 
-<<<<<<< HEAD
-        logging.debug('FTYPE=%s, weight=%-5s, bins=%2sx%2sx2, n_events=10^%s'
-                      %(FTYPE.__name__, weight, n_bins, n_bins, nexp))
-=======
         logging.debug('ftype=%s, weight=%-5s, bins=%2sx%2sx2, n_events=10^%s'
                       %(ftype.__name__, weight, n_bins, n_bins, nexp))
->>>>>>> 6f933982
 
         histogrammer = GPUHist(
             bin_edges_x=bin_edges_e,
             bin_edges_y=bin_edges_cz,
             bin_edges_z=bin_edges_pid,
-<<<<<<< HEAD
-            ftype=FTYPE
-=======
             #ftype=ftype
->>>>>>> 6f933982
         )
         for i in range(3):
             hist3d = histogrammer.get_hist(
@@ -641,8 +381,6 @@
             weights=w
         )
 
-<<<<<<< HEAD
-=======
         fract_err = (hist3d/np_hist3d) - 1
         logging.debug(
             '3D hist ftype=%s, weighted=%s, n_events=%s: max abs fract'
@@ -652,18 +390,12 @@
               np.nanmean(fract_err),
               np.nanmean(np.abs(fract_err)))
         )
->>>>>>> 6f933982
         if not np.allclose(hist3d, np_hist3d, atol=0, rtol=rtol):
             logging.error('Numpy hist:\n%s' %repr(np_hist3d))
             logging.error('GPUHist hist:\n%s' %repr(hist3d))
             raise ValueError(
-<<<<<<< HEAD
-                '3D histogram FTYPE=%s, weighted=%s, n_events=%s worst fractional error is %s'
-                %(FTYPE, weight, n_events, np.max(np.abs((hist3d-np_hist3d)/np_hist3d)))
-=======
                 '3D histogram ftype=%s, weighted=%s, n_events=%s worst fractional error is %s'
                 %(ftype, weight, n_events, np.max(np.abs((hist3d-np_hist3d)/np_hist3d)))
->>>>>>> 6f933982
             )
 
         del histogrammer
