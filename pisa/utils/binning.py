--- conflicted
+++ resolved
@@ -176,19 +176,11 @@
     def new_obj(original_function):
         """ decorator to deepcopy unaltered states into new object """
         def new_function(self, *args, **kwargs):
-<<<<<<< HEAD
-            state = collections.OrderedDict()
-            dict = original_function(self, *args, **kwargs)
-            for slot in self._state_attrs:
-                if dict.has_key(slot):
-                    state[slot] = dict[slot]
-=======
             new_state = collections.OrderedDict()
             state_updates = original_function(self, *args, **kwargs)
             for slot in self.__state_attrs:
                 if state_updates.has_key(slot):
                     new_state[slot] = state_updates[slot]
->>>>>>> b3d15235
                 elif slot == 'units':
                     new_state[slot] = copy(self.__getattr__(slot))
                 else:
