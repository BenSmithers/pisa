--- conflicted
+++ resolved
@@ -643,17 +643,8 @@
             assert input_name in inputs, \
                     'Input "%s" expected; got: %s.' \
                     % (input_name, inputs.names)
-<<<<<<< HEAD
             inbin_hash =  1.0#inputs[input_name].binning.hash
             mybin_hash = 1.0#self.input_binning.hash
-            if inbin_hash is not None and mybin_hash is not None:
-                assert inbin_hash == mybin_hash
-            else:
-                assert inputs[input_name].binning == self.input_binning
-
-=======
-            inbin_hash =  inputs[input_name].binning.hash
-            mybin_hash = self.input_binning.hash
             try:
                 if inbin_hash is not None and mybin_hash is not None:
                     assert inbin_hash == mybin_hash
@@ -664,7 +655,6 @@
                                  '\n--- but specified input binning is\n%s'
                                  %(input_name, inputs[input_name].binning,
                                    self.input_binning))
->>>>>>> 54628467
     # TODO: make _apply work with multiple inputs (i.e., concatenate
     # these into a higher-dimensional array) and make logic for applying
     # element-by-element multiply and tensordot generalize to any dimension
