# author : J.L. Lanfranchi
#          jll1062+pisa@phys.psu.edu
#
# date   : March 25, 2016

"""
Map class to contain 2D histogram, error, and metadata about the contents.
MapSet class to contain a set of maps.

Also provide basic mathematical operations that user applies directly to the
containers but that get passed down to operate on the contained data.
"""


from __future__ import division

from collections import OrderedDict, Mapping, Sequence
from copy import deepcopy, copy
from operator import getitem, setitem
import re

import numpy as np
from scipy.stats import poisson
import uncertainties
from uncertainties import ufloat
from uncertainties import unumpy as unp

from pisa.core.binning import OneDimBinning, MultiDimBinning
from pisa.utils.comparisons import recursiveEquality
from pisa.utils.hash import hash_obj
from pisa.utils import jsons
from pisa.utils.log import logging, set_verbosity
from pisa.utils.numerical import normQuant
from pisa.utils.stats import chi2, llh


HASH_SIGFIGS = 12

def type_error(value):
    raise TypeError('Type of argument not supported: "%s"' % type(value))


def strip_outer_parens(value):
    value = value.strip()
    m = re.match(r'^\{\((.*)\)\}$', value)
    if m is not None:
        value = m.groups()[0]
    m = re.match(r'^\((.*)\)$', value)
    if m is not None:
        value = m.groups()[0]
    return value


class Map(object):
    """Class to contain a multi-dimensional histogram, error, and metadata
    about the histogram. Also provides basic mathematical operations for the
    contained data. See Examples below for how to use a Map object.


    Parameters
    ----------
    name : string
        Name for the map. Used to identify the map.

    hist : numpy.ndarray (incl. obj array from uncertainties.unumpy.uarray)
        The "data" (counts, etc.) in the map.  The shape of `hist` must be
        compatible with the `binning` specified.

    binning : MultiDimBinning
        Describes the binning of the Map.

    error_hist : numpy ndarray
        Must be same shape as `hist`. If specified, sets the error standard
        deviations for the contained `hist`, replacing any stddev information
        that might be contained in the passed `hist` arg.

    hash : None, or immutable object (typically an integer)
        Hash value to attach to the map.

    tex : None or string
        TeX string that can be used for e.g. plotting.

    full_comparison : bool
        Whether to perform full (recursive) comparisons when testing the
        equality of this map with another. See `__eq__` method.


    Examples
    --------
    >>> import pint; ureg = pint.UnitRegistry()
    >>> from pisa.core.binning import MultiDimBinning
    >>> binning = MultiDimBinning([dict(name='energy', is_log=True, num_bins=4,
    ...                                 domain=[1,80]*ureg.GeV),
    ...                            dict(name='coszen', is_lin=True, num_bins=5,
    ...                                 domain=[-1,0])])
    >>> m0 = Map(name='x', binning=binning, hist=np.zeros(binning.shape))
    >>> m0
    array([[ 0.,  0.,  0.,  0.,  0.],
           [ 0.,  0.,  0.,  0.,  0.],
           [ 0.,  0.,  0.,  0.,  0.],
           [ 0.,  0.,  0.,  0.,  0.]])
    >>> m0.binning
    energy: 4 logarithmically-uniform bins spanning [1.0, 80.0] GeV
    coszen: 5 equally-sized bins spanning [-1.0, 0.0]
    >>> m0.hist[0:4, 0] = 1
    >>> m0
    array([[ 1.,  0.,  0.,  0.,  0.],
           [ 1.,  0.,  0.,  0.,  0.],
           [ 1.,  0.,  0.,  0.,  0.],
           [ 1.,  0.,  0.,  0.,  0.]])
    >>> m1 = m0[0:3, 0:2]
    >>> m1.binning
    energy: 3 logarithmically-uniform bins spanning [1.0, 26.7496121991]
    coszen: 2 equally-sized bins spanning [-1.0, -0.6]
    >>> m1
    array([[ 1.,  0.],
           [ 1.,  0.],
           [ 1.,  0.]])
    >>> for bin in m1.iterbins():
    ...     print '({0:~.2f}, {1:~.2f}): {2:0.1f}'.format(
    ...             bin.binning.energy.midpoints[0],
    ...             bin.binning.coszen.midpoints[0],
    ...             bin.hist[0,0])
    (2.00 GeV, -0.90 ): 1.0
    (2.00 GeV, -0.70 ): 0.0
    (5.97 GeV, -0.90 ): 1.0
    (5.97 GeV, -0.70 ): 0.0
    (17.85 GeV, -0.90 ): 1.0
    (17.85 GeV, -0.70 ): 0.0

    """
    _slots = ('name', 'hist', 'binning', 'hash', 'tex',
               'full_comparison', 'parent_indexer')
    _state_attrs = ('name', 'hist', 'binning', 'hash', 'tex',
                    'full_comparison')

    def __init__(self, name, hist, binning, error_hist=None, hash=None,
                 tex=None, full_comparison=True):
        # Set Read/write attributes via their defined setters
        super(Map, self).__setattr__('_name', name)
        # TeX dict for some common map names
        tex_dict = {'nue':r'\nu_e',
                    'numu':r'\nu_{\mu}',
                    'nutau':r'\nu_{\tau}',
                    'nuebar':r'\bar{\nu}_e',
                    'numubar':r'\bar{\nu}_{\mu}',
                    'nutaubar':r'\bar{\nu}_{\tau}',
                    'nue_cc':r'\nu_e\ CC',
                    'numu_cc':r'\nu_{\mu}\ CC',
                    'nutau_cc':r'\nu_{\tau}\ CC',
                    'nue_nc':r'\nu_e\ NC',
                    'numu_nc':r'\nu_{\mu}\ NC',
                    'nutau_nc':r'\nu_{\tau}\ NC',
                    'nuebar_cc':r'\bar{\nu}_e\ CC',
                    'numubar_cc':r'\bar{\nu}_{\mu}\ CC',
                    'nutaubar_cc':r'\bar{\nu}_{\tau}\ CC',
                    'nuebar_nc':r'\bar{\nu}_e\ NC',
                    'numubar_nc':r'\bar{\nu}_{\mu}\ NC',
                    'nutaubar_nc':r'\bar{\nu}_{\tau}\ NC'}
        if tex is None:
            if tex_dict.has_key(name):
                tex = tex_dict[name]
            else:
                tex = r'\rm{%s}' % name
        super(Map, self).__setattr__('_tex', tex)
        super(Map, self).__setattr__('_hash', hash)
        super(Map, self).__setattr__('_full_comparison', full_comparison)

        if not isinstance(binning, MultiDimBinning):
            if isinstance(binning, Sequence):
                binning = MultiDimBinning(dimensions=binning)
            elif isinstance(binning, Mapping):
                binning = MultiDimBinning(**binning)
            else:
                raise ValueError('Do not know what to do with `binning`=%s'
                                 %binning)
        self.parent_indexer = None

        # Do the work here to set read-only attributes
        super(Map, self).__setattr__('_binning', binning)
        binning.assert_array_fits(hist)
        super(Map, self).__setattr__('_hist', hist)
        if error_hist is not None:
            self.set_errors(error_hist)

    def __repr__(self):
        argstrs = [('%s=%s' %item) for item in self._serializable_state]
        return '%s(%s)' %(self.__class__.__name__, ', '.join(argstrs))

    def set_poisson_errors(self):
        """Approximate poisson errors using sqrt(n)."""
        super(Map, self).__setattr__('_hist', unp.uarray(self._hist,
                                                         np.sqrt(self._hist)))

    def set_errors(self, error_hist):
        """Manually define the error with an array the same shape as the
        contained histogram. Can also remove errors by passing None.

        Parameters
        ----------
        error_hist : None or ndarray (same shape as hist)
            Standard deviations to apply to `self.hist`.
            If None is passed, any errors present are removed, making
            `self.hist` a bare numpy array.

        """
        if error_hist is None:
            super(Map, self).__setattr__('_hist',
                                         unp.nominal_values(self._hist))
            return
        self.assert_compat(error_hist)
        super(Map, self).__setattr__('_hist', unp.uarray(self._hist,
                                                         error_hist))

    def new_obj(original_function):
        """ decorator to deepcopy unaltered states into new object """
        def new_function(self, *args, **kwargs):
            new_state = OrderedDict()
            state_updates = original_function(self, *args, **kwargs)
            for slot in self._state_attrs:
                if state_updates.has_key(slot):
                    new_state[slot] = state_updates[slot]
                else:
                    new_state[slot] = deepcopy(self.__getattr__(slot))
            return Map(**new_state)
        return new_function

    @new_obj
    def fluctuate(self, method, seed=None):
        orig = method
        method = str(method).lower()
        if method in ['poisson']:
            if seed is not None:
                np.random.seed(seed)
<<<<<<< HEAD
            # TODO: what's the desired behavior here?
            #return {'hist': unp.uarray(poisson.rvs(self.hist), np.sqrt(self.hist))}
            return {'hist': poisson.rvs(self.hist)}
=======
            return {'hist': unp.uarray(poisson.rvs(self.hist), np.sqrt(self.hist))}
            #return {'hist': poisson.rvs(self.hist)}
>>>>>>> d9d11f04
        elif method in ['', 'none', 'false']:
            return
        else:
            raise Exception('fluctuation method %s not implemented' %orig)

    @property
    def shape(self):
        return self.hist.shape

    @property
    def _serializable_state(self):
        state = OrderedDict()
        state['name'] = self.name
        state['hist'] = unp.nominal_values(self.hist)
        state['binning'] = self.binning._serializable_state
        stddevs = unp.std_devs(self.hist)
        stddevs = None if np.all(stddevs == 0) else stddevs
        state['error_hist'] = stddevs
        state['hash'] = self.hash
        state['tex'] = self.tex
        state['full_comparison'] = self.full_comparison
        return state

    @property
    def _hashable_state(self):
        state = OrderedDict()
        state['name'] = self.name
        state['hist'] = normQuant(unp.nominal_values(self.hist),
                                  sigfigs=HASH_SIGFIGS)
        state['binning'] = self.binning._hashable_state
        stddevs = normQuant(unp.std_devs(self.hist), sigfigs=HASH_SIGFIGS)
        # TODO: better check here to see if the contained datatype is unp, as
        # opposed to 0 stddev (which could be the case but the user wants for
        # uncertainties to propagate)
        if np.all(stddevs == 0):
            stddevs = None
        else:
            stddevs = normQuant(stddevs, sigfigs=HASH_SIGFIGS)
        state['error_hist'] = stddevs
        state['tex'] = self.tex
        state['full_comparison'] = self.full_comparison
        return state

    def to_json(self, filename, **kwargs):
        """Serialize the state to a JSON file that can be instantiated as a new
        object later.

        Parameters
        ----------
        filename : str
            Filename; must be either a relative or absolute path (*not
            interpreted as a PISA resource specification*)
        **kwargs
            Further keyword args are sent to `pisa.utils.jsons.to_json()`

        See Also
        --------
        from_json : Intantiate new object from the file written by this method
        pisa.utils.jsons.to_json

        """
        jsons.to_json(self._serializable_state, filename=filename, **kwargs)

    @classmethod
    def from_json(cls, resource):
        """Instantiate a new Map object from a JSON file.

        The format of the JSON is generated by the `Map.to_json` method, which
        converts a Map object to basic types and then numpy arrays are
        converted in a call to `pisa.utils.jsons.to_json`.

        Parameters
        ----------
        resource : str
            A PISA resource specification (see pisa.utils.resources)

        See Also
        --------
        to_json
        pisa.utils.jsons.to_json

        """
        state = jsons.from_json(resource)
        # State is a dict for Map, so instantiate with double-asterisk syntax
        return cls(**state)

    def assert_compat(self, other):
        if np.isscalar(other) or type(other) is uncertainties.core.Variable:
            return
        elif isinstance(other, np.ndarray):
            self.binning.assert_array_fits(other)
        elif isinstance(other, Map):
            self.binning.assert_compat(other.binning)
        else:
            assert False, 'Unrecognized type'

    @new_obj
    def index(self, idx):
        if not isinstance(idx, Sequence) and len(idx) == 2:
            raise ValueError('Map is 2D; 2D indexing is required')
        # Indexing a single element e.g. hist[1,3] returns a 0D array while
        # e.g. hist[1,3:8] returns a 1D array; but we need 2D... so reshape
        # after indexing.
        new_hist = (self.hist)
        new_binning = (self.binning[idx])
        return {'binning': self.binning[idx],
                'hist': np.reshape(new_hist[idx], new_binning.shape)}

    def iterbins(self):
        """Returns a bin iterator which yields a map containing a single bin
        each time. Modifications to that map will be reflected in this (the
        parent) map.

        Note that the returned map has the attribute `parent_indexer` for
        indexing directly into to the parent map (or to a similar map).

        Yields
        ------
        Map object containing one of each bin of this Map

        """
        shape = self.shape
        for i in xrange(self.hist.size):
            idx_item = np.unravel_index(i, shape)
            idx_view = tuple([slice(x, x+1) for x in idx_item])
            single_bin_map = Map(
                name=self.name, hist=self.hist[idx_view],
                binning=self.binning[idx_item], hash=None, tex=self.tex,
                full_comparison=self.full_comparison
            )
            single_bin_map.parent_indexer = idx_item
            yield single_bin_map

    def iterindices(self):
        """Iterator that yields the index for accessing each bin in
        the map.

        >>> map = Map('x', binning=[dict('E', )

        """
        shape = self.shape
        for i in xrange(self.hist.size):
            idx_item = np.unravel_index(i, shape)
            yield idx_item

    def __repr__(self):
        return np.array_repr(self._hist)

    def __hash__(self):
        if self.hash is not None:
            return self.hash
        raise ValueError('No hash defined.')

    def __setattr__(self, attr, value):
        """Only allow setting attributes defined in slots"""
        if attr not in self._slots:
            raise ValueError('Attribute "%s" not allowed to be set.' % attr)
        super(Map, self).__setattr__(attr, value)

    def __getattr__(self, attr):
        return super(Map, self).__getattribute__(attr)

    def __getitem__(self, idx):
        return self.index(idx)

    def llh(self, expected_values):
        """Calculate the total log-likelihood value between this map and the map
        described by `expected_values`; self is taken to be the "actual values"
        (or (pseudo)data), and `expected_values` are the expectation values for
        each bin.

        Parameters
        ----------
        expected_values : numpy.ndarray or Map of same dimension as this

        Returns
        -------
        total_llh : float

        """
        if isinstance(expected_values, Map):
            expected_values = expected_values.hist
        return np.sum(llh(actual_values=self.hist,
                          expected_values=expected_values))

    def chi2(self, expected_values):
        """Calculate the total chi-squared value between this map and the map
        described by `expected_values`; self is taken to be the "actual values"
        (or (pseudo)data), and `expected_values` are the expectation values for
        each bin.

        Parameters
        ----------
        expected_values : numpy.ndarray or Map of same dimension as this

        Returns
        -------
        total_chi2 : float

        """
        if isinstance(expected_values, Map):
            expected_values = expected_values.hist
        return np.sum(chi2(actual_values=self.hist,
                           expected_values=expected_values))

    def __setitem__(self, idx, val):
        return setitem(self.hist, idx, val)

    @property
    def name(self):
        return self._name

    @name.setter
    def name(self, value):
        assert isinstance(value, basestring)
        return super(Map, self).__setattr__('_name', value)

    @property
    def tex(self):
        return self._tex

    @tex.setter
    def tex(self, value):
        assert isinstance(value, basestring)
        return super(Map, self).__setattr__('_tex', value)

    @property
    def hash(self):
        return self._hash

    @hash.setter
    def hash(self, value):
        """Hash must be an immutable type (i.e., have a __hash__ method)"""
        assert hasattr(value, '__hash__')
        super(Map, self).__setattr__('_hash', value)

    @property
    def hist(self):
        return self._hist

    @property
    def nominal_values(self):
        return unp.nominal_values(self._hist)

    @property
    def std_devs(self):
        return unp.std_devs(self._hist)

    @property
    def binning(self):
        return self._binning

    @property
    def full_comparison(self):
        """Compare element-by-element instead of just comparing hashes."""
        return self._full_comparison

    @full_comparison.setter
    def full_comparison(self, value):
        assert isinstance(value, bool)
        super(Map, self).__setattr__('_full_comparison', value)

    # Common mathematical operators

    @new_obj
    def __abs__(self):
        return {#'name': "|%s|" % (self.name,),
                #'tex': r"{\left| %s \right|}" % strip_outer_parens(self.tex),
                'hist': np.abs(self.hist)}

    @new_obj
    def __add__(self, other):
        """Add `other` to self"""
        if np.isscalar(other) or type(other) is uncertainties.core.Variable:
            dict = {
                #'name': "(%s + %s)" % (self.name, other),
                #'tex': r"{(%s + %s)}" % (self.tex, other),
                'hist': self.hist + other
            }
        elif isinstance(other, np.ndarray):
            dict = {
                #'name': "(%s + array)" % self.name,
                #'tex': r"{(%s + X)}" % self.tex,
                'hist': self.hist + other
            }
        elif isinstance(other, Map):
            dict = {
                #'name': "(%s + %s)" % (self.name, other.name),
                #'tex': r"{(%s + %s)}" % (self.tex, other.tex),
                'hist': self.hist + other.hist,
                'full_comparison': (self.full_comparison or
                                    other.full_comparison),
            }
        else:
            type_error(other)
        return dict

    #def __cmp__(self, other):

    @new_obj
    def __div__(self, other):
        if np.isscalar(other) or type(other) is uncertainties.core.Variable:
            dict = {
                #'name': "(%s / %s)" % (self.name, other),
                #'tex': r"{(%s / %s)}" % (self.tex, other),
                'hist': self.hist / other
            }
        elif isinstance(other, np.ndarray):
            dict = {
                #'name': "(%s / array)" % self.name,
                #'tex': r"{(%s / X)}" % self.tex,
                'hist': self.hist / other
            }
        elif isinstance(other, Map):
            dict = {
                #'name': "(%s / %s)" % (self.name, other.name),
                #'tex': r"{(%s / %s)}" % (self.tex, other.tex),
                'hist': self.hist / other.hist,
                'full_comparison': (self.full_comparison or
                                    other.full_comparison),
            }
        else:
            type_error(other)
        return dict

    def __truediv__(self, other):
        return self.__div__(other)

    def __floordiv__(self, other):
        raise NotImplementedError('floordiv not implemented for type Map')

    # TODO: figure out what we actually want to overload "==" with, and how
    # to implement all the possible kinds of "==" that might be useful for the
    # user, possibly with different methods altogether
    def __eq__(self, other):
        """Check if full state of maps are equal. *Not* element-by-element
        equality as for a numpy array. Call this.hist == other.hist for the
        nominal value and the error

        If `full_comparison` is true for *both* maps, or if either map lacks a
        hash, performs a full comparison of the contents of each map.

        Otherwise, simply checks that the hashes are equal.
        """
        if np.isscalar(other):
            # in case comparing with just with a scalar ignore the errors:
            return np.all(unp.nominal_values(self.hist) == other)
        if type(other) is uncertainties.core.Variable \
                or isinstance(other, np.ndarray):
            return (np.all(unp.nominal_values(self.hist)
                           == unp.nominal_values(other))
                    and np.all(unp.std_devs(self.hist)
                               == unp.std_devs(other)))
        elif isinstance(other, Map):
            if (self.full_comparison or other.full_comparison
                or self.hash is None or other.hash is None):
                return recursiveEquality(self._hashable_state,
                                         other._hashable_state)
            return self.hash == other.hash
        else:
            type_error(other)

    @new_obj
    def log(self):
        return {
            #'name': "log(%s)" % self.name,
            #'tex': r"\ln\left( %s \right)" % self.tex,
            'hist': np.log(self.hist)
        }

    @new_obj
    def log10(self):
        return {
            #'name': "log10(%s)" % self.name,
            #'tex': r"\log_{10}\left( %s \right)" % self.tex,
            'hist': np.log10(self.hist)
        }

    @new_obj
    def __mul__(self, other):
        if np.isscalar(other) or type(other) is uncertainties.core.Variable:
            dict = {
                #'name': "%s * %s" % (other, self.name),
                #'tex': r"%s \cdot %s" % (other, self.tex),
                'hist': self.hist * other
            }
        elif isinstance(other, np.ndarray):
            dict = {
                #'name': "array * %s" % self.name,
                #'tex': r"X \cdot %s" % self.tex,
                'hist': self.hist * other,
            }
        elif isinstance(other, Map):
            dict = {
                #'name': "%s * %s" % (self.name, other.name),
                #'tex': r"%s \cdot %s" % (self.tex, other.tex),
                'hist': self.hist * other.hist,
                'full_comparison': (self.full_comparison or
                                    other.full_comparison),
            }
        else:
            type_error(other)
        return dict

    def __ne__(self, other):
        return not self == other

    @new_obj
    def __neg__(self):
        return {
            #'name': "-%s" % self.name,
            #'tex': r"-%s" % self.tex,
            'hist': -self.hist,
        }

    @new_obj
    def __pow__(self, other):
        if np.isscalar(other) or type(other) is uncertainties.core.Variable:
            dict = {
                #'name': "%s**%s" % (self.name, other),
                #'tex': "%s^{%s}" % (self.tex, other),
                'hist': np.power(self.hist, other)
            }
        elif isinstance(other, np.ndarray):
            dict = {
                #'name': "%s**(array)" % self.name,
                #'tex': r"%s^{X}" % self.tex,
                'hist': np.power(self.hist, other),
            }
        elif isinstance(other, Map):
            dict = {
                #'name': "%s**(%s)" % (self.name, strip_outer_parens(other.name)),
                #'tex': r"%s^{%s}" % (self.tex, strip_outer_parens(other.tex)),
                'hist': np.power(self.hist, other.hist),
                'full_comparison': (self.full_comparison or
                                    other.full_comparison),
            }
        else:
            type_error(other)
        return dict

    def __radd__(self, other):
        return self + other

    def __rdiv__(self, other):
        if isinstance(other, Map):
            return other / self
        else:
            return self.__rdiv(other)

    @new_obj
    def __rdiv(self,oher):
        if np.isscalar(other) or type(other) is uncertainties.core.Variable:
            dict = {
                #'name': "(%s / %s)" % (other, self.name),
                #'tex': "{(%s / %s)}" % (other, self.tex),
                'hist': other / self.hist,
            }
        elif isinstance(other, np.ndarray):
            dict = {
                #'name': "array / %s" % self.name,
                #'tex': "{(X / %s)}" % self.tex,
                'hist': other / self.hist,
            }
        else:
            type_error(other)
        return dict

    def __rmul__(self, other):
        return self * other

    def __rsub__(self, other):
        if isinstance(other, Map):
            return other - self
        else:
            return self.__rsub(other)

    @new_obj
    def __rsub(self, other):
        if np.isscalar(other) or type(other) is uncertainties.core.Variable:
            dict = {
                #'name': "(%s - %s)" % (other, self.name),
                #'tex': "{(%s - %s)}" % (other, self.tex),
                'hist': other - self.hist,
            }
        elif isinstance(other, np.ndarray):
            dict = {
                #'name': "(array - %s)" % self.name,
                #'tex': "{(X - %s)}" % self.tex,
                'hist': other - self.hist,
            }
        else:
            type_error(other)
        return dict

    @new_obj
    def sqrt(self):
        return {
            #'name': "sqrt(%s)" % self.name,
            #'tex': r"\sqrt{%s}" % self.tex,
            'hist': np.sqrt(self.hist),
        }

    @new_obj
    def __sub__(self, other):
        if np.isscalar(other) or type(other) is uncertainties.core.Variable:
            dict = {
                #'name': "(%s - %s)" % (self.name, other),
                #'tex': "{(%s - %s)}" % (self.tex, other),
                'hist': self.hist - other,
            }
        elif isinstance(other, np.ndarray):
            dict = {
                #'name': "(%s - array)" % self.name,
                #'tex': "{(%s - X)}" % self.tex,
                'hist': self.hist - other,
            }
        elif isinstance(other, Map):
            dict = {
                #'name': "%s - %s" % (self.name, other.name),
                #'tex': "{(%s - %s)}" % (self.tex, other.tex),
                'hist': self.hist - other.hist,
                'full_comparison': (self.full_comparison or
                                    other.full_comparison),
            }
        else:
            type_error(other)
        return dict

# TODO: instantiate individual maps from dicts if passed as such, so user
# doesn't have to instantiate each map. Also, check for name collisions with
# one another and with attrs (so that __getattr__ can retrieve the map by name)

# TODO: add docstrings

class MapSet(object):
    """
    Set of maps.


    Parameters
    ----------
    maps : one Map or a sequence of Map

    name : string

    tex : string

    collate_by_name : bool
        If True, when this MapSet is passed alongside another MapSet to a
        function that operates on the maps, contained maps in each will be
        accessed by name. Hence, only maps with the same names will be operated
        on simultaneously.

        If false, the contained maps in each MapSet will be accessed by their
        order in each MapSet. This behavior is useful if maps are renamed
        through some operation but their order is maintained, and then
        comparisons are sought with their progenitors with the original
        (different) name.

    """
    __slots = ('_name')
    __state_attrs = ('name', 'maps', 'tex', 'collate_by_name')
    def __init__(self, maps, name=None, tex=None, collate_by_name=True):
        maps_ = []
        for m in maps:
            if isinstance(m, Map):
                maps_.append(m)
            else:
                maps_.append(Map(**m))
        tex = (r'{\rm %s}' %name) if tex is None else tex
        super(MapSet, self).__setattr__('maps', tuple(maps_))
        super(MapSet, self).__setattr__('name', name)
        super(MapSet, self).__setattr__('tex', tex)
        super(MapSet, self).__setattr__('collate_by_name', collate_by_name)
        super(MapSet, self).__setattr__('collate_by_num', not collate_by_name)

    def __repr__(self):
        argstrs = [('%s=%s' %item) for item in self._serializable_state]
        return '%s(%s)' %(self.__class__.__name__, ', '.join(argstrs))

    @property
    def _serializable_state(self):
        state = OrderedDict()
        state['maps'] = [m._serializable_state for m in self.maps]
        state['name'] = self.name
        state['tex'] = self.tex
        state['collate_by_name'] = self.collate_by_name
        return state

    def to_json(self, filename, **kwargs):
        """Serialize the state to a JSON file that can be instantiated as a new
        object later.

        Parameters
        ----------
        filename : str
            Filename; must be either a relative or absolute path (*not
            interpreted as a PISA resource specification*)
        **kwargs
            Further keyword args are sent to `pisa.utils.jsons.to_json()`

        See Also
        --------
        from_json : Intantiate new object from the file written by this method
        pisa.utils.jsons.to_json

        """
        jsons.to_json(self._serializable_state, filename=filename, **kwargs)

    @classmethod
    def from_json(cls, resource):
        """Instantiate a new MapSet object from a JSON file.

        The format of the JSON is generated by the `MapSet.to_json` method,
        which converts a MapSet object to basic types and then numpy arrays are
        converted in a call to `pisa.utils.jsons.to_json`.

        Parameters
        ----------
        resource : str
            A PISA resource specification (see pisa.utils.resources)

        See Also
        --------
        to_json
        pisa.utils.jsons.to_json

        """
        state = jsons.from_json(resource)
        # State is a dict for Map, so instantiate with double-asterisk syntax
        return cls(**state)

    def __eq__(self, other):
        return recursiveEquality(self._hashable_state, other._hashable_state)

    @property
    def name(self):
        return super(MapSet, self).__getattribute__('_name')

    @name.setter
    def name(self, name):
        return super(MapSet, self).__setattr__('_name', name)

    @property
    def hash(self):
        hashes = self.hashes
        if all([(h is not None) for h in hashes]):
            return hash_obj(hashes)
        return None

    @property
    def names(self):
        return tuple([mp.name for mp in self])

    @property
    def hashes(self):
        return tuple([mp.hash for mp in self])

    def hash_maps(self, map_names=None):
        if map_names is None:
            map_names = [m.name for m in self]
        hashes = [m.hash for m in self if m.name in map_names]
        if all([(h != None) for h in hashes]):
            return hash_obj(hashes)
        return None

    def collate_with_names(self, vals):
        ret_dict = OrderedDict()
        [setitem(ret_dict, name, val) for name, val in zip(self.names, vals)]
        return ret_dict

    def find_map(self, value):
        idx = None
        if isinstance(value, Map):
            pass
        elif isinstance(value, basestring):
            try:
                idx = self.names.index(value)
            except ValueError:
                pass
        if idx is None:
            raise ValueError('Could not find map name "%s" in %s' %
                             (value, self))
        return self[idx]

    def apply_to_maps(self, attr, *args, **kwargs):
        if len(kwargs) != 0:
            raise NotImplementedError('Keyword arguments are not handled')

        if not all([hasattr(mp, attr) for mp in self]):
            raise AttributeError('All maps do not have attribute "%s"' % attr)

        # Retrieve the corresponding callables from contained maps
        val_per_map = [getattr(mp, attr) for mp in self]
        if not all([hasattr(meth, '__call__') for meth in val_per_map]):
            # If all results are maps, populate a new map set & return that
            if all([isinstance(r, Map) for r in val_per_map]):
                return MapSet(val_per_map)
            # Otherwise put in an ordered dict with <name>: <val> pairs ordered
            # according to the map ordering in the set
            return self.collate_with_names(val_per_map)

        # Rename for clarity
        method_name = attr
        method_per_map = val_per_map

        # Create a set of args for *each* map in this map set: If an arg is a
        # MapSet, convert that arg into the map in that set corresponding to
        # the same map in this set.
        args_per_map = []
        for map_num, mp in enumerate(self):
            map_name = mp.name
            this_map_args = []
            for arg in args:
                if (np.isscalar(arg) or
                        type(arg) is uncertainties.core.Variable or
                        isinstance(arg, (basestring, np.ndarray))):
                    this_map_args.append(arg)
                elif isinstance(arg, MapSet):
                    if self.collate_by_name:
                        this_map_args.append(arg[map_name])
                    elif self.collate_by_num:
                        this_map_args.append(arg[map_num])
                else:
                    raise TypeError('Unhandled arg %s / type %s' %
                                    (arg, type(arg)))
            args_per_map.append(tuple(this_map_args))

        # Make the method calls and collect returned values
        returned_vals = [meth(*args)
                         for meth, args in zip(method_per_map, args_per_map)]

        # If all results are maps, put them into a new map set & return
        if all([isinstance(r, Map) for r in returned_vals]):
            return MapSet(tuple(returned_vals))

        # If None returned by all, return a single None
        if all([(r is None) for r in returned_vals]):
            return

        # Otherwise put into an ordered dict with name: val pairs
        return self.collate_with_names(returned_vals)

    def __str__(self):
        if self.name is not None:
            my_name = "'" + self.name + "'"
        else:
            my_name = super(MapSet, self).__repr__()
        return "MapSet %s containing maps %s" % (my_name, self.names)

    def __repr__(self):
        return str(self)

    def __contains__(self, name):
        return name in [m.name for m in self]

    def __setattr__(self, attr, val):
        if attr in MapSet.__slots:
            object.__setattr__(attr, val)
        else:
            returned_vals = [setattr(mp, attr, val) for mp in self]
            if all([(r is None) for r in returned_vals]):
                return
            return self.collate_with_names(returned_vals)

    def __getattr__(self, attr):
        if attr in [m.name for m in self]:
            return self[attr]
        return self.apply_to_maps(attr)

    def __iter__(self):
        return iter(self.maps)

    def __len__(self):
        return len(self.maps)

    def __getitem__(self, item):
        """Retrieve a map by name or retrieve maps' histogram values by index
        or slice.

        If `item` is a string, retrieve map by name.
        If `item is an integer or one-dim slice, retrieve maps by sequence
        If `item` is length-2 tuple or two-dim slice, retrieve value(s) of all
            contained maps, each indexed by map[`item`]. The output is returned
            in an ordered dict with format {<map name>: <values>, ...}

        """
        if isinstance(item, basestring):
            return self.find_map(item)
        elif isinstance(item, (int, slice)):
            rslt = self.maps[item]
            if hasattr(rslt, '__len__') and len(rslt) > 1:
                return MapSet(rslt)
            return rslt
        elif isinstance(item, Sequence):
            if len(item) == 1:
                return self.maps[item]
            elif len(item) == 2:
                return MapSet([getitem(m, item) for m in self])
            else:
                raise IndexError('too many indices for 2D hist')
        #elif isinstance(item, Sequence):
        #    assert len(item) == 2, 'Maps are 2D, and so must be indexed as such'
        #    return self.collate_with_names([getitem(m, item) for m in self])
        else:
            raise TypeError('getitem does not support `item` of type %s'
                            % type(item))

    def __abs__(self):
        return self.apply_to_maps('__abs__')

    def __add__(self, val):
        return self.apply_to_maps('__add__', val)

    def __truediv__(self, val):
        return self.apply_to_maps('__truediv__', val)

    def __div__(self, val):
        return self.apply_to_maps('__div__', val)

    def log(self):
        return self.apply_to_maps('log')

    def log10(self):
        return self.apply_to_maps('log10')

    def __mul__(self, val):
        return self.apply_to_maps('__mul__', val)

    def __neg__(self):
        return self.apply_to_maps('__neg__')

    def __pow__(self, val):
        return self.apply_to_maps('__pow__', val)

    def __radd__(self, val):
        return self.apply_to_maps('__radd__', val)

    def __rdiv__(self, val):
        return self.apply_to_maps('__rdiv__', val)

    def __rmul__(self, val):
        return self.apply_to_maps('__rmul__', val)

    def __rsub__(self, val):
        return self.apply_to_maps('__rsub__', val)

    def sqrt(self):
        return self.apply_to_maps('sqrt')

    def __sub__(self, val):
        return self.apply_to_maps('__sub__', val)

    def metric_per_map(self, expected_values, metric):
        assert isinstance(metric, basestring)
        metric = metric.lower()
        if metric in ['chi2', 'llh']:
            return self.apply_to_maps(metric, expected_values)
        else:
            raise ValueError('`metric` "%s" not recognized; use either'
                             ' "chi2" or "llh".' %metric)

    def metric_total(self, expected_values, metric):
        return np.sum(self.metric_per_map(expected_values, metric).values())

    def chi2_per_map(self, expected_values):
        return self.apply_to_maps('chi2', expected_values)

    def chi2_total(self, expected_values):
        return np.sum(self.chi2_per_map(expected_values))

    def fluctuate(self, method):
        return self.apply_to_maps('fluctuate', method)

    def llh_per_map(self, expected_values):
        return self.apply_to_maps('llh', expected_values)

    def llh_total(self, expected_values):
        return np.sum(self.llh(expected_values))

    def set_poisson_errors(self):
        return self.apply_to_maps('set_poisson_errors')

## Now dynamically add all methods from Map to MapSet that don't already exist
## in MapSet (and make these methods distribute to contained maps)
##for method_name, method in sorted(Map.__dict__.items()):
#add_methods = '''__abs__ __add__ __div__ __mul__ __neg__ __pow__ __radd__
#__rdiv__ __rmul__ __rsub__ __sub__'''.split()
#
#for method_name in add_methods:
#    #if not hasattr(method, '__call__') or method_name in MapSet.__dict__:
#    #    continue
#    disallowed = ('__getattr__', '__setattr__', '__getattribute__',
#                  '__getitem__', '__eq__', '__ne__', '__str__', '__repr__')
#    if method_name in disallowed:
#        continue
#    print 'adding method "%s" to MapSet as an apply func' % method_name
#    arg_str = ', *args' # if len(args) > 0 else ''
#    eval('def {method_name}(self{arg_str}):\n'
#         '    return self.apply_to_maps({method_name}{arg_str})'.format(method_name=method_name, arg_str=arg_str))
#    #f.__doc__ = 'Apply method %s to all contained maps' % method_name
#    #method = getattr(Map, method_name)
#    #if method.__doc__:
#    #    f.__doc__ += '... ' + method.__doc__
#    setattr(MapSet, method_name, MethodType(eval(method_name), None, MapSet))


# TODO: add tests for llh, chi2 methods
def test_Map():
    import os
    import shutil
    import tempfile
    import pint; ureg = pint.UnitRegistry()

    n_ebins = 10
    n_czbins = 5
    e_binning = OneDimBinning(name='energy', tex=r'E_\nu', num_bins=n_ebins,
                              domain=(1,80)*ureg.GeV, is_log=True)
    cz_binning = OneDimBinning(name='coszen', tex=r'\cos\,\theta',
                               num_bins=n_czbins, domain=(-1,0), is_lin=True)
    # set directly unumpy array with errors
    #m1 = Map(name='x', hist=unp.uarray(np.ones((40,20)),np.sqrt(np.ones((40,20)))), binning=(e_binning, cz_binning))
    # or call init poisson error afterwards
    m1 = Map(name='x', hist=np.ones((n_ebins, n_czbins)), binning=(e_binning,
                                                                   cz_binning))
    m1.set_poisson_errors()
    # or no errors at all
    m2 = Map(name='y', hist=2*np.ones((n_ebins, n_czbins)),
             binning=(e_binning, cz_binning))

    testdir = tempfile.mkdtemp()
    try:
        for m in [m1, m2, m1+m2, m1-m2, m1/m2, m1*m2]:
            m_file = os.path.join(testdir, m.name + '.json')
            m.to_json(m_file)
            m_ = Map.from_json(m_file)
            assert m_ == m, 'm=\n%s\nm_=\n%s' %(m, m_)
    finally:
        shutil.rmtree(testdir, ignore_errors=True)

    print m1, m1.binning
    print m2, m2.binning
    print m1.nominal_values
    print m1.std_devs
    r = m1 + m2
    # compare only nominal val
    assert r == 3
    print r
    print 'm1+m2=3:', r, r[0,0]
    r = m2 + m1
    # or compare including errors
    assert r == ufloat(3,1)
    print 'm2+m1=3:', r, r[0,0]
    r = 2*m1
    assert r == ufloat(2,2)
    print '2*m1=2:', r, r[0,0]
    r = (2*m1 + 8) / m2
    assert r == ufloat(5,1)
    print '(2*m1 + 8) / m2=5:', r, r.hist[0,0]
    #r[:,1] = 1
    #r[2,:] = 2
    print 'r[0:2,0:5].hist:', r[0:2,0:5].hist
    print 'r[0:2,0:5].binning:', r[0:2,0:5].binning
    r = m1 / m2
    assert r == ufloat(0.5,0.5)
    print r, '=', r[0,0]
    print [b.binning.energy.midpoints[0] for b in m1.iterbins()][0:2]


# TODO: add tests for llh, chi2 methods
# TODO: make tests use assert rather than rely on printouts!
def test_MapSet():
    import os
    import shutil
    import tempfile
    import pint; ureg = pint.UnitRegistry()

    n_ebins = 5
    n_czbins = 3
    e_binning = OneDimBinning(name='energy', tex=r'E_\nu', num_bins=n_ebins,
                              domain=(1,80)*ureg.GeV, is_log=True)
    cz_binning = OneDimBinning(name='coszen', tex=r'\cos\,\theta',
                               num_bins=n_czbins, domain=(-1,0), is_lin=True)
    binning = MultiDimBinning([e_binning, cz_binning])
    m1 = Map(name='ones', hist=np.ones(binning.shape), binning=binning)
    m1.set_poisson_errors()
    m2 = Map(name='twos', hist=2*np.ones(binning.shape), binning=binning)
    ms01 = MapSet((m1, m2))
    ms01 = MapSet((m1, m2), name='ms01')
    ms02 = MapSet((m1, m2), name='map set 1')
    ms1 = MapSet(maps=(m1, m2), name='map set 1', collate_by_name=True)
    assert ms1.name == 'map set 1'
    ms1.hash

    assert ms1.maps == (m1, m2)
    assert ms1.names == ('ones', 'twos')
    assert ms1.tex == r'{\rm map set 1}'
    # Check the Poisson errors
    assert np.all(unp.nominal_values(ms1[0].hist) == np.ones(binning.shape))
    assert np.all(unp.std_devs(ms1[0].hist) == np.ones(binning.shape))
    assert np.all(ms1[1].hist == 2*np.ones(binning.shape))
    print 'ms1[0:2].hist:', ms1[0:2].hist
    print 'ms1[0:2,0:2].hist:', ms1[0:2,0:2].hist
    assert np.all(ms1.apply_to_maps('__add__', 1).ones == 2)

    m1 = Map(name='threes', hist=3*np.ones((n_ebins,n_czbins)), binning=binning)
    m2 = Map(name='fours', hist=4*np.ones((n_ebins,n_czbins)), binning=binning)
    ms2 = MapSet(maps=(m1, m2), name='map set 2', collate_by_name=False)

    try:
        print ms1.__add__(ms2)
    except ValueError:
        pass
    else:
        raise Exception('Should have errored out!')

    m1 = Map(name='fives', hist=5*np.ones((n_ebins,n_czbins)), binning=binning)
    m2 = Map(name='sixes', hist=6*np.ones((n_ebins,n_czbins)), binning=binning)
    ms3 = MapSet(maps=(m1, m2), name='map set 3', collate_by_name=False)
    ms4 = MapSet(maps=(m1, m2), name='map set 3', collate_by_name=False)
    assert ms3 == ms4

    print 'ms2.maps:', ms2.maps
    print "(ms2 + ms3).names", (ms2 + ms3).names
    print "(ms2 + ms3)[0,0].hist", (ms2 + ms3)[0,0].hist
    print "ms1['ones'][0,0]:", ms1['ones'][0,0]
    print 'ms1.__mul__(2)[0,0]:', ms1.__mul__(2)[0,0]
    print '(ms1 * 2)[0,0]:', (ms1 * 2)[0,0]
    print 'ms1.__add__(ms1)[0,0]:', ms1.__add__(ms1)[0,0]
    print '(ms1 + ms1)[0,0]:', (ms1 + ms1)[0,0]
    print ms1.names
    print '(ms1/ ms1)[0,0]:', (ms1 / ms1)[0,0]
    print '(ms1/ms1 - 1)[0,0]:', (ms1/ms1 - 1)[0,0]
    #print "ms1.log10()['ones']:", ms1.log10()['ones']
    #print "ms1.log10()[0,0]['ones']:", ms1.log10()[0,0]['ones']
    #print 'np.log10(ms1):', np.log10(ms1)
    print '(ms1 * np.e).binning:', (ms1 * np.e).binning
    #print 'np.log(ms1 * np.e)[0][0,0]:', (np.log(ms1 * np.e))[0][0,0]
    #print 'np.sqrt(ms1)[0][0:4,0:2].hist:', np.sqrt(ms1)[0][0:4,0:2].hist
    print 'str(ms1)', str(ms1)
    print 'str(ms4)', str(ms4)
    print 'ms3', ms3
    print 'ms4', ms4

    testdir = tempfile.mkdtemp()
    try:
        for ms in [ms01, ms02, ms1, ms2, ms3, ms4]:
            ms_file = os.path.join(testdir, ms.name + '.json')
            ms.to_json(ms_file)
            ms_ = MapSet.from_json(ms_file)
            assert ms_ == ms, 'ms=\n%s\nms_=\n%s' %(ms, ms_)
    finally:
        shutil.rmtree(testdir, ignore_errors=True)


if __name__ == "__main__":
    test_Map()
    test_MapSet()<|MERGE_RESOLUTION|>--- conflicted
+++ resolved
@@ -232,14 +232,8 @@
         if method in ['poisson']:
             if seed is not None:
                 np.random.seed(seed)
-<<<<<<< HEAD
-            # TODO: what's the desired behavior here?
-            #return {'hist': unp.uarray(poisson.rvs(self.hist), np.sqrt(self.hist))}
-            return {'hist': poisson.rvs(self.hist)}
-=======
-            return {'hist': unp.uarray(poisson.rvs(self.hist), np.sqrt(self.hist))}
-            #return {'hist': poisson.rvs(self.hist)}
->>>>>>> d9d11f04
+            return {'hist': unp.uarray(poisson.rvs(self.hist),
+                                       np.sqrt(self.hist))}
         elif method in ['', 'none', 'false']:
             return
         else:
