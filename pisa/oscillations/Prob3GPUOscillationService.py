#
# This service will perform the oscillation probability calculations on a grid
# of high resolution fine energy/coszen maps using a GPU-based implementation of
# the oscillation probability calculation.
#
# author: Timothy C. Arlen
#         tca3@psu.edu
#
# date:   26 Feb 2015
#


import sys,os
import numpy as np

from pisa.oscillations.grid_propagator.GridPropagator import GridPropagator
from pisa.resources.resources import find_resource
from pisa.utils.log import logging, tprofile
from pisa.utils.proc import get_params, report_params
from pisa.utils.utils import get_bin_centers, is_coarser_binning, is_linear
from pisa.utils.utils import is_logarithmic, check_fine_binning, oversample_binning, Timer

# Put CUDA imports in the constructor
import pycuda.driver as cuda
from pycuda.compiler import SourceModule

#
# NOTE: Unlike the other oscillation services, this GPU version does NOT inherit from
# OscillationServiceBase, because get_osc_prob_maps() is different.
#
class Prob3GPUOscillationService():
    """
    This class handles all tasks related to the oscillation
    probability calculations using the prob3_GPU oscillation code,
    which is identical to the prob3 code, but adapted for use on
    the GPU.
    """
    def __init__(self, ebins, czbins, detector_depth=None, earth_model=None,
                 prop_height=None, oversample_e=None,oversample_cz=None,gpu_id=None,
                 **kwargs):
        """
        \params:
          * ebins: Energy bin edges
          * czbins: cos(zenith) bin edges
          * earth_model: Earth density model used for matter oscillations.
          * detector_depth: Detector depth in km.
          * prop_height: Height in the atmosphere to begin in km.
          * gpu_id: If running on a system with multiple GPUs, it will choose
            the one with gpu_id. Otherwise, defaults to default context
        """

        self.gpu_id = gpu_id
        try:
            import pycuda.autoinit
            self.context = cuda.Device(self.gpu_id).make_context()
            print "Initializing PyCUDA using gpu id: %d"%self.gpu_id
        except:
            import pycuda.autoinit
            print "Auto initializing PyCUDA..."

        #mfree,mtot = cuda.mem_get_info()
        #print "free memory: %s mb",mfree/1.0e6
        #print "tot memory:  %s mb",mtot/1.0e6
        #raw_input("PAUSED...")

        logging.info('Instantiating %s'%self.__class__.__name__)
        self.ebins = np.array(ebins)
        self.czbins = np.array(czbins)
        self.prop_height = prop_height
        for ax in [self.ebins, self.czbins]:
            if (len(np.shape(ax)) != 1):
                raise IndexError('Axes must be 1d! '+str(np.shape(ax)))

        report_params(get_params(),['km','','','',''])

        earth_model = find_resource(earth_model)
        self.earth_model = earth_model
        self.FTYPE = np.float64

        self.ebins_fine = oversample_binning(self.ebins, oversample_e)
        self.czbins_fine = oversample_binning(self.czbins, oversample_cz)
        self.ecen_fine = get_bin_centers(self.ebins_fine)
        self.czcen_fine = get_bin_centers(self.czbins_fine)

        self.initialize_kernel(detector_depth,**kwargs)

        return

    def initialize_kernel(self,detector_depth,**kwargs):
        """
        Initializes: 1) the grid_propagator class, 2) the device arrays
        that will be passed to the propagateGrid() kernel and 3) the
        kernel module.
        """

        self.grid_prop  = GridPropagator(self.earth_model,self.czcen_fine,detector_depth)

        ###############################################
        ###### DEFINE KERNEL
        ###############################################
        kernel_template = """
          #include "mosc.cu"
          #include "mosc3.cu"
          #include "utils.h"
          #include <stdio.h>

          __global__ void propagateGrid(double* d_smooth_maps,
                                        double d_dm[3][3], double d_mix[3][3][2],
                                        const double* const d_ecen_fine,
                                        const double* const d_czcen_fine,
                                        const int nebins_fine, const int nczbins_fine,
                                        const int nebins, const int nczbins,
                                        const int maxLayers,
                                        const int* const d_numberOfLayers,
                                        const double* const d_densityInLayer,
                                        const double* const d_distanceInLayer)
          {

            const int2 thread_2D_pos = make_int2(blockIdx.x*blockDim.x + threadIdx.x,
                                                 blockIdx.y*blockDim.y + threadIdx.y);

            // ensure we don't access memory outside of bounds!
            if(thread_2D_pos.x >= nczbins_fine || thread_2D_pos.y >= nebins_fine) return;
            const int thread_1D_pos = thread_2D_pos.y*nczbins_fine + thread_2D_pos.x;

            int eidx = thread_2D_pos.y;
            int czidx = thread_2D_pos.x;

            int kNuBar;
            //if(threadIdx.z == 0) kNuBar = 1;
            if(blockIdx.z == 0) kNuBar = 1;
            else kNuBar=-1;

            bool kUseMassEstates = false;

            double TransitionMatrix[3][3][2];
            double TransitionProduct[3][3][2];
            double TransitionTemp[3][3][2];
            double RawInputPsi[3][2];
            double OutputPsi[3][2];
            double Probability[3][3];

            clear_complex_matrix( TransitionMatrix );
            clear_complex_matrix( TransitionProduct );
            clear_complex_matrix( TransitionTemp );
            clear_probabilities( Probability );

            int layers = *(d_numberOfLayers + czidx);

            double energy = d_ecen_fine[eidx];
            //double coszen = d_czcen_fine[czidx];
            for( int i=0; i<layers; i++) {
              double density = *(d_densityInLayer + czidx*maxLayers + i);
              double distance = *(d_distanceInLayer + czidx*maxLayers + i);

              get_transition_matrix( kNuBar,
                                     energy,
                                     density,
                                     distance,
                                     TransitionMatrix,
                                     0.0,
                                     d_mix,
                                     d_dm);

              if(i==0) { copy_complex_matrix(TransitionMatrix, TransitionProduct);
              } else {
                clear_complex_matrix( TransitionTemp );
                multiply_complex_matrix( TransitionMatrix, TransitionProduct, TransitionTemp );
                copy_complex_matrix( TransitionTemp, TransitionProduct );
              }
            } // end layer loop

            // loop on neutrino types, and compute probability for neutrino i:
            // We actually don't care about nutau -> anything since the flux there is zero!
            for( unsigned i=0; i<2; i++) {
              for ( unsigned j = 0; j < 3; j++ ) {
                RawInputPsi[j][0] = 0.0;
                RawInputPsi[j][1] = 0.0;
              }

              if( kUseMassEstates ) convert_from_mass_eigenstate(i+1,kNuBar,RawInputPsi,d_mix);
              else RawInputPsi[i][0] = 1.0;

              multiply_complex_matvec( TransitionProduct, RawInputPsi, OutputPsi );
              Probability[i][0] +=OutputPsi[0][0]*OutputPsi[0][0]+OutputPsi[0][1]*OutputPsi[0][1];
              Probability[i][1] +=OutputPsi[1][0]*OutputPsi[1][0]+OutputPsi[1][1]*OutputPsi[1][1];
              Probability[i][2] +=OutputPsi[2][0]*OutputPsi[2][0]+OutputPsi[2][1]*OutputPsi[2][1];

            }//end of neutrino loop

            int efctr = nebins_fine/nebins;
            int czfctr = nczbins_fine/nczbins;
            int eidx_smooth = eidx/efctr;
            int czidx_smooth = czidx/czfctr;
            double scale = double(efctr*czfctr);
            for (int i=0;i<2;i++) {
              int iMap = 0;
              if (kNuBar == 1) iMap = i*3;
              else iMap = 6 + i*3;

              for (unsigned to_nu=0; to_nu<3; to_nu++) {
                int k = (iMap+to_nu);
                double prob = Probability[i][to_nu];
                atomicAdd((d_smooth_maps + k*nczbins*nebins + eidx_smooth*nczbins +
                           czidx_smooth),prob/scale);
              }
            }

          }
        """

        include_path = os.path.expandvars('$PISA/pisa/oscillations/grid_propagator/')
        #cache_dir=os.path.expandvars('$PISA/pisa/oscillations/'+'.cache_dir')
        logging.trace("  pycuda INC PATH: %s"%include_path)
        #logging.trace("  pycuda cache_dir: %s"%cache_dir)
        #logging.trace("  pycuda FLAGS: %s"%pycuda.compiler.DEFAULT_NVCC_FLAGS)
        self.module = SourceModule(kernel_template,
                                   include_dirs=[include_path],
                                   #cache_dir=cache_dir,
                                   keep=True)
        self.propGrid = self.module.get_function("propagateGrid")
        #self.propGrid.set_shared_config(49152)
        
        return

    def prepare_device_arrays(self):

        self.maxLayers  = self.grid_prop.GetMaxLayers()
        nczbins_fine    = len(self.czcen_fine)
        numLayers       = np.zeros(nczbins_fine,dtype=np.int32)
        densityInLayer  = np.zeros((nczbins_fine*self.maxLayers),dtype=self.FTYPE)
        distanceInLayer = np.zeros((nczbins_fine*self.maxLayers),dtype=self.FTYPE)

        self.grid_prop.GetNumberOfLayers(numLayers)
        self.grid_prop.GetDensityInLayer(densityInLayer)
        self.grid_prop.GetDistanceInLayer(distanceInLayer)

        # Copy all these earth info arrays to device:
        self.d_numLayers       = cuda.mem_alloc(numLayers.nbytes)
        self.d_densityInLayer  = cuda.mem_alloc(densityInLayer.nbytes)
        self.d_distanceInLayer = cuda.mem_alloc(distanceInLayer.nbytes)
        cuda.memcpy_htod(self.d_numLayers,numLayers)
        cuda.memcpy_htod(self.d_densityInLayer,densityInLayer)
        cuda.memcpy_htod(self.d_distanceInLayer,distanceInLayer)

        self.d_ecen_fine = cuda.mem_alloc(self.ecen_fine.nbytes)
        self.d_czcen_fine = cuda.mem_alloc(self.czcen_fine.nbytes)
        cuda.memcpy_htod(self.d_ecen_fine,self.ecen_fine)
        cuda.memcpy_htod(self.d_czcen_fine,self.czcen_fine)

        return

    def free_device_memory(self):
        self.d_numLayers.free()
        self.d_densityInLayer.free()
        self.d_distanceInLayer.free()

        self.d_ecen_fine.free()
        self.d_czcen_fine.free()


    def get_osc_prob_maps(self, theta12, theta13, theta23, deltam21, deltam31,
                          deltacp, energy_scale, YeI, YeO, YeM, **kwargs):
        """
        Returns an oscillation probability map dictionary calculated
        at the values of the input parameters:
          deltam21,deltam31,theta12,theta13,theta23,deltacp
        for flavor_from to flavor_to, with the binning defined in the constructor.
        The dictionary is formatted as:
          'nue_maps': {'nue':map,'numu':map,'nutau':map},
          'numu_maps': {...}
          'nue_bar_maps': {...}
          'numu_bar_maps': {...}

        \params:
          * theta12,theta13,theta23 - in [rad]
          * deltam21, deltam31 - in [eV^2]
          * energy_scale - factor to scale energy bin centers
        """

        sin2th12Sq = np.sin(theta12)**2
        sin2th13Sq = np.sin(theta13)**2
        sin2th23Sq = np.sin(theta23)**2

        mAtm = deltam31 if deltam31 < 0.0 else (deltam31 - deltam21)

        # Comment BargerPropagator.cc::SetMNS()
        # "For the inverted Hierarchy, adjust the input
        # by the solar mixing (should be positive)
        # to feed the core libraries the correct value of m32."
        #if mAtm < 0.0: mAtm -= deltam21;

        self.grid_prop.SetMNS(deltam21,mAtm,sin2th12Sq,sin2th13Sq,sin2th23Sq,deltacp)
        self.grid_prop.SetEarthDensityParams(self.prop_height,YeI,YeO,YeM)
        self.prepare_device_arrays()

        dm_mat = np.zeros((3,3),dtype=self.FTYPE)
        self.grid_prop.Get_dm_mat(dm_mat)
        mix_mat = np.zeros((3,3,2),dtype=self.FTYPE)
        self.grid_prop.Get_mix_mat(mix_mat)

        logging.debug("dm_mat: \n %s"%str(dm_mat))
        logging.debug("mix[re]: \n %s"%str(mix_mat[:,:,0]))

        d_dm_mat = cuda.mem_alloc(dm_mat.nbytes)
        d_mix_mat = cuda.mem_alloc(mix_mat.nbytes)
        cuda.memcpy_htod(d_dm_mat,dm_mat)
        cuda.memcpy_htod(d_mix_mat,mix_mat)


        # NEXT: set up smooth maps to give to kernel, and then use
        # PyCUDA to launch kernel...
        logging.info("Initialize smooth maps...")
        smoothed_maps = {}
        smoothed_maps['ebins'] = self.ebins
        smoothed_maps['czbins'] = self.czbins

        nebins_fine = np.uint32(len(self.ecen_fine))
        nczbins_fine = np.uint32(len(self.czcen_fine))
        nebins = np.uint32(len(self.ebins)-1)
        nczbins = np.uint32(len(self.czbins)-1)

        # This goes here, so it can use the energy_scale systematic:
        cuda.memcpy_htod(self.d_ecen_fine,self.ecen_fine*energy_scale)
        
        smooth_maps = np.zeros((nczbins*nebins*12),dtype=self.FTYPE)
        d_smooth_maps = cuda.mem_alloc(smooth_maps.nbytes)
        cuda.memcpy_htod(d_smooth_maps,smooth_maps)
<<<<<<< HEAD
        block_size = (16,16,1)
        grid_size = (nczbins_fine/block_size[0] + 1, nebins_fine/block_size[1] + 1,2)
        self.propGrid(d_smooth_maps,
                      d_dm_mat, d_mix_mat,
                      self.d_ecen_fine, self.d_czcen_fine,
                      nebins_fine, nczbins_fine,
                      nebins, nczbins,
                      np.uint32(self.maxLayers),
                      self.d_numLayers, self.d_densityInLayer,
                      self.d_distanceInLayer,
                      block=block_size, grid=grid_size,
                      shared=16384)
        
=======
        #block_size = (16,16,2)
        #grid_size = (nczbins_fine/block_size[0] + 1, nebins_fine/block_size[1] + 1,1)
        block_size = (16,16,1)
        grid_size = (nczbins_fine/block_size[0] + 1, nebins_fine/block_size[1] + 1,2)
        self.propGrid(
            d_smooth_maps, d_dm_mat, d_mix_mat,
            self.d_ecen_fine, self.d_czcen_fine,
            nebins_fine, nczbins_fine,
            nebins,nczbins, np.uint32(self.maxLayers),
            self.d_numLayers, self.d_densityInLayer,
            self.d_distanceInLayer,
            block=block_size, grid=grid_size)

>>>>>>> 0434ecdf
        cuda.memcpy_dtoh(smooth_maps,d_smooth_maps)

        self.free_device_memory()
        d_smooth_maps.free()
        d_dm_mat.free()
        d_mix_mat.free()

        # Now put these into smoothed_maps in the correct format as
        # the other oscillation services, to interface properly with
        # the rest of the code:
        smooth_maps = np.reshape(smooth_maps,(12,nebins,nczbins))
        flavs = ['nue','numu','nutau']
        iMap = 0
        for from_nu in ['nue','numu','nue_bar','numu_bar']:
            from_nu += '_maps'
            smoothed_maps[from_nu] = {}
            for to_nu in flavs:
                if '_bar' in from_nu: to_nu+='_bar'
                smoothed_maps[from_nu][to_nu] = smooth_maps[iMap]
                iMap+=1

        return smoothed_maps
<|MERGE_RESOLUTION|>--- conflicted
+++ resolved
@@ -326,7 +326,7 @@
         smooth_maps = np.zeros((nczbins*nebins*12),dtype=self.FTYPE)
         d_smooth_maps = cuda.mem_alloc(smooth_maps.nbytes)
         cuda.memcpy_htod(d_smooth_maps,smooth_maps)
-<<<<<<< HEAD
+
         block_size = (16,16,1)
         grid_size = (nczbins_fine/block_size[0] + 1, nebins_fine/block_size[1] + 1,2)
         self.propGrid(d_smooth_maps,
@@ -337,24 +337,8 @@
                       np.uint32(self.maxLayers),
                       self.d_numLayers, self.d_densityInLayer,
                       self.d_distanceInLayer,
-                      block=block_size, grid=grid_size,
-                      shared=16384)
-        
-=======
-        #block_size = (16,16,2)
-        #grid_size = (nczbins_fine/block_size[0] + 1, nebins_fine/block_size[1] + 1,1)
-        block_size = (16,16,1)
-        grid_size = (nczbins_fine/block_size[0] + 1, nebins_fine/block_size[1] + 1,2)
-        self.propGrid(
-            d_smooth_maps, d_dm_mat, d_mix_mat,
-            self.d_ecen_fine, self.d_czcen_fine,
-            nebins_fine, nczbins_fine,
-            nebins,nczbins, np.uint32(self.maxLayers),
-            self.d_numLayers, self.d_densityInLayer,
-            self.d_distanceInLayer,
-            block=block_size, grid=grid_size)
-
->>>>>>> 0434ecdf
+                      block=block_size, grid=grid_size)
+                      #shared=16384)
         cuda.memcpy_dtoh(smooth_maps,d_smooth_maps)
 
         self.free_device_memory()
