# authors: J.L. Lanfranchi, P.Eller, and S. Wren
# email:   jll1062+pisa@phys.psu.edu
# date:    March 20, 2016
"""
Common tools for performing an analysis collected into a single class
`Analysis` that can be subclassed by specific analyses.

"""


from __future__ import division

from collections import OrderedDict
from copy import deepcopy
from itertools import product
import re
import sys
import time

import numpy as np
import pint
import scipy.optimize as optimize

from pisa import ureg
from pisa.core.map import Map, MapSet
from pisa.core.param import ParamSet
from pisa.utils.log import logging
from pisa.utils.fileio import to_file
from pisa.utils.stats import METRICS_TO_MAXIMIZE


__all__ = ['Analysis', 'Counter']

# TODO: move this to a central location prob. in utils
class Counter(object):
    def __init__(self, i=0):
        self._i = i

    def __str__(self):
        return str(self._i)

    def __repr__(self):
        return str(self)

    def __iadd__(self, inc):
        self._i += inc

    def reset(self):
        self._i = 0

    @property
    def count(self):
        return self._i


class Analysis(object):
    """Major tools for performing "canonical" IceCube/DeepCore/PINGU analyses.

    * "Data" distribution creation (via passed `data_maker` object)
    * Asimov distribution creation (via passed `distribution_maker` object)
    * Minimizer Interface (via method `_minimizer_callable`)
        Interfaces to a minimizer for modifying the free parameters of the
        `distribution_maker` to fit its output (as closely as possible) to the
        data distribution is provided. See [minimizer_settings] for

    """
    def __init__(self):
        self._nit = 0

    def fit_hypo(self, data_dist, hypo_maker, hypo_param_selections, metric,
                 minimizer_settings, reset_free=True, check_octant=True,
                 check_ordering=False, other_metrics=None,
                 blind=False, pprint=True):
        """Fitter "outer" loop: If `check_octant` is True, run
        `fit_hypo_inner` starting in each octant of theta23 (assuming that
        is a param in the `hypo_maker`). Otherwise, just run the inner
        method once.

        Note that prior to running the fit, the `hypo_maker` has
        `hypo_param_selections` applied and its free parameters are reset to
        their nominal values.

        Parameters
        ----------
        data_dist : MapSet
            Data distribution(s). These are what the hypothesis is tasked to
            best describe during the optimization process.

        hypo_maker : DistributionMaker or instantiable thereto
            Generates the expectation distribution under a particular
            hypothesis. This typically has (but is not required to have) some
            free parameters which can be modified by the minimizer to optimize
            the `metric`.

        hypo_param_selections : None, string, or sequence of strings
            A pipeline configuration can have param selectors that allow
            switching a parameter among two or more values by specifying the
            corresponding param selector(s) here. This also allows for a single
            instance of a DistributionMaker to generate distributions from
            different hypotheses.

        metric : string
            The metric to use for optimization. Valid metrics are found in
            `VALID_METRICS`. Note that the optimized hypothesis also has this
            metric evaluated and reported for each of its output maps.

        minimizer_settings : string or dict

        check_octant : bool
            If theta23 is a parameter to be used in the optimization (i.e.,
            free), the fit will be re-run in the second (first) octant if
            theta23 is initialized in the first (second) octant.

        check_ordering : bool
            If the ordering is not in the hypotheses already being tested, the
            fit will be run in both orderings.

        other_metrics : None, string, or list of strings
            After finding the best fit, these other metrics will be evaluated
            for each output that contributes to the overall fit. All strings
            must be valid metrics, as per `VALID_METRICS`, or the
            special string 'all' can be specified to evaluate all
            VALID_METRICS..

        pprint : bool
            Whether to show live-update of minimizer progress.

        blind : bool
            Whether to carry out a blind analysis. This hides actual parameter
            values from display and disallows these (as well as Jacobian,
            Hessian, etc.) from ending up in logfiles.


        Returns
        -------
        best_fit_info : OrderedDict (see fit_hypo_inner method for details of
            `fit_info` dict)
        alternate_fits : list of `fit_info` from other fits run

        """

        if check_ordering:
            if 'nh' in hypo_param_selections or 'ih' in hypo_param_selections:
                raise ValueError('One of the orderings has already been '
                                 'specified as one of the hypotheses but the '
                                 'fit has been requested to check both. These '
                                 'are incompatible.')

            logging.info('Performing fits in both orderings.')
            extra_param_selections = ['nh','ih']
        else:
            extra_param_selections = [None]

        alternate_fits = []

        print hypo_param_selections

<<<<<<< HEAD
        for extra_param_selection in extra_param_selections:
=======
        # Decide whether fit for other octant is necessary
        if check_octant and 'theta23' in hypo_maker.params.free.names:
            logging.debug('checking other octant of theta23')
            hypo_maker.reset_free()
>>>>>>> d3e6629b

            if extra_param_selection is not None:
                full_param_selections = hypo_param_selections
                full_param_selections.append(extra_param_selection)
            else:
                full_param_selections = hypo_param_selections
            # Select the version of the parameters used for this hypothesis
            hypo_maker.select_params(full_param_selections)

            # Reset free parameters to nominal values
            if reset_free:
                hypo_maker.reset_free()
            else:
                # Saves the current minimiser start values for the octant check
                minimiser_start_params = hypo_maker.params

            best_fit_info = self.fit_hypo_inner(
                hypo_maker=hypo_maker,
                data_dist=data_dist,
                metric=metric,
                minimizer_settings=minimizer_settings,
                other_metrics=other_metrics,
                pprint=pprint,
                blind=blind
            )

            # Decide whether fit for other octant is necessary
            if check_octant and 'theta23' in hypo_maker.params.free.names:
                logging.debug('checking other octant of theta23')
                if reset_free:
                    hypo_maker.reset_free()
                else:
                    for param in minimiser_start_params:
                        hypo_maker.params[param.name].value = param.value

                # Hop to other octant by reflecting about 45 deg
                theta23 = hypo_maker.params.theta23
                inflection_point = (45*ureg.deg).to(theta23.units)
                theta23.value = 2*inflection_point - theta23.value
                hypo_maker.update_params(theta23)

                # Re-run minimizer starting at new point
                new_fit_info = self.fit_hypo_inner(
                    hypo_maker=hypo_maker,
                    data_dist=data_dist,
                    metric=metric,
                    minimizer_settings=minimizer_settings,
                    other_metrics=other_metrics,
                    pprint=pprint,
                    blind=blind
                )

                # Take the one with the best fit
                if metric in METRICS_TO_MAXIMIZE:
                    it_got_better = new_fit_info['metric_val'] > \
                        best_fit_info['metric_val']
                else:
                    it_got_better = new_fit_info['metric_val'] < \
                        best_fit_info['metric_val']

                if it_got_better:
                    alternate_fits.append(best_fit_info)
                    best_fit_info = new_fit_info
                    if not blind:
                        logging.debug('Accepting other-octant fit')
                else:
                    alternate_fits.append(new_fit_info)
                    if not blind:
                        logging.debug('Accepting initial-octant fit')

        return best_fit_info, alternate_fits

    def fit_hypo_inner(self, data_dist, hypo_maker, metric, minimizer_settings,
                       other_metrics=None, pprint=True, blind=False):
        """Fitter "inner" loop: Run an arbitrary scipy minimizer to modify
        hypo dist maker's free params until the data_dist is most likely to have
        come from this hypothesis.

        Note that an "outer" loop can handle discrete scanning over e.g. the
        octant for theta23; for each discrete point the "outer" loop can make a
        call to this "inner" loop. One such "outer" loop is implemented in the
        `fit_hypo` method.


        Parameters
        ----------
        data_dist : MapSet
            Data distribution(s)

        hypo_maker : DistributionMaker or convertible thereto

        metric : string

        minimizer_settings : string

        other_metrics : None, string, or sequence of strings

        pprint : bool
            Whether to show live-update of minimizer progress.

        blind : bool


        Returns
        -------
        fit_info : OrderedDict with details of the fit with keys 'metric',
            'metric_val', 'params', 'hypo_asimov_dist', and
            'minimizer_metadata'

        """
        sign = -1 if metric in METRICS_TO_MAXIMIZE else +1

        # Get starting free parameter values
        x0 = hypo_maker.params.free._rescaled_values

        # TODO: does this break if not using bfgs?

        # bfgs steps outside of given bounds by 1 epsilon to evaluate gradients
        minimizer_kind = minimizer_settings['options']['value']
        try:
            epsilon = minimizer_kind['eps']
        except KeyError:
            epsilon = minimizer_kind['epsilon']
        bounds = [(0+epsilon, 1-epsilon)]*len(x0)

        logging.debug('Running the %s minimizer.'
                      %minimizer_settings['method']['value'])

        # Using scipy.optimize.minimize allows a whole host of minimisers to be
        # used.
        counter = Counter()
        fit_history = []
        start_t = time.time()

        if pprint and not blind:
            free_p = hypo_maker.params.free

            # Display any units on top
            r = re.compile(r'(^[+0-9.eE-]* )|(^[+0-9.eE-]*$)')
            hdr = ' '*(6+1+10+1+12+3)
            unt = []
            for p in free_p:
                u = r.sub('', format(p.value, '~')).replace(' ', '')[0:10]
                if len(u) > 0:
                    u = '(' + u + ')'
                unt.append(u.center(12))
            hdr += ' '.join(unt)
            hdr += '\n'

            # Header names
            hdr += ('iter'.center(6) + ' ' + 'funcalls'.center(10) + ' ' +
                    metric[0:12].center(12) + ' | ')
            hdr += ' '.join([p.name[0:12].center(12) for p in free_p])
            hdr += '\n'

            # Underscores
            hdr += ' '.join(['-'*6, '-'*10, '-'*12, '+'] + ['-'*12]*len(free_p))
            hdr += '\n'

            sys.stdout.write(hdr)

        # reset number of iterations before each minimization
        self._nit = 0
        optimize_result = optimize.minimize(
            fun=self._minimizer_callable,
            x0=x0,
            args=(hypo_maker, data_dist, metric, counter, fit_history, pprint,
                  blind),
            bounds=bounds,
            method=minimizer_settings['method']['value'],
            options=minimizer_settings['options']['value'],
            callback=self._minimizer_callback
        )
        end_t = time.time()
        if pprint:
            # clear the line
            sys.stdout.write('\n\n')
            sys.stdout.flush()

        minimizer_time = end_t - start_t

        logging.info('Total time to optimize: %8.4f s;'
                     ' # of dists generated: %6d;'
                     ' avg dist gen time: %10.4f ms'
                     %(minimizer_time, counter.count,
                       minimizer_time*1000./counter.count))

        # Will not assume that the minimizer left the hypo maker in the
        # minimized state, so set the values now (also does conversion of
        # values from [0,1] back to physical range)
        rescaled_pvals = optimize_result.pop('x')
        hypo_maker._set_rescaled_free_params(rescaled_pvals)

        # Record the Asimov distribution with the optimal param values
        hypo_asimov_dist = hypo_maker.get_outputs(return_sum=True)

        # Get the best-fit metric value
        metric_val = sign * optimize_result.pop('fun')

        # Record minimizer metadata (all info besides 'x' and 'fun'; also do
        # not record some attributes if performing blinded analysis)
        metadata = OrderedDict()
        for k in sorted(optimize_result.keys()):
            if blind and k in ['jac', 'hess', 'hess_inv']:
                continue
            metadata[k] = optimize_result[k]

        fit_info = OrderedDict()
        fit_info['metric'] = metric
        fit_info['metric_val'] = metric_val
        if blind:
            hypo_maker.reset_free()
            fit_info['params'] = ParamSet()
        else:
            fit_info['params'] = deepcopy(hypo_maker.params)
        fit_info['detailed_metric_info'] = self.get_detailed_metric_info(
            data_dist=data_dist, hypo_asimov_dist=hypo_asimov_dist,
            params=hypo_maker.params, metric=metric, other_metrics=other_metrics
        )
        fit_info['minimizer_time'] = minimizer_time * ureg.sec
        fit_info['minimizer_metadata'] = metadata
        fit_info['fit_history'] = fit_history
        # If blind replace hypo_asimov_dist with dummy map of just ones
        if blind:
            blinded_maps = []
            for asimov_map in hypo_asimov_dist:
                blinded_asimov_map = Map(
                    name=asimov_map.name+'_blinded',
                    hist=np.ones_like(asimov_map.hist),
                    binning=asimov_map.binning
                )
                blinded_maps.append(blinded_asimov_map)
            hypo_asimov_dist = MapSet(blinded_maps)
        fit_info['hypo_asimov_dist'] = hypo_asimov_dist

        return fit_info

    def nofit_hypo(self, data_dist, hypo_maker, hypo_param_selections,
                   hypo_asimov_dist, metric, other_metrics=None, blind=False):
        """Fitting a hypo to Asimov distribution generated by its own
        distribution maker is unnecessary. In such a case, use this method
        (instead of `fit_hypo`) to still retrieve meaningful information for
        e.g. the match metrics.

        Parameters
        ----------
        data_dist : MapSet
        hypo_maker : DistributionMaker
        hypo_param_selections : None, string, or sequence of strings
        hypo_asimov_dist : MapSet
        metric : string
        other_metrics : None, string, or sequence of strings
        blind : bool

        """
        fit_info = OrderedDict()
        fit_info['metric'] = metric
        fit_info['metric_val'] = data_dist.metric_total(
            expected_values=hypo_asimov_dist,
            metric=metric
        )

        # NOTE: Select params but *do not* reset to nominal values to record
        # the current (presumably already optimal) param values
        hypo_maker.select_params(hypo_param_selections)

        if blind:
            # Okay, if blind analysis is being performed, reset the values so
            # the user can't find them in the object
            hypo_maker.reset_free()
            fit_info['params'] = ParamSet()
        else:
            fit_info['params'] = deepcopy(hypo_maker.params)
        fit_info['detailed_metric_info'] = self.get_detailed_metric_info(
            data_dist=data_dist, hypo_asimov_dist=hypo_asimov_dist,
            params=hypo_maker.params, metric=metric, other_metrics=other_metrics
        )
        fit_info['minimizer_time'] = 0 * ureg.sec
        fit_info['minimizer_metadata'] = OrderedDict()
        fit_info['hypo_asimov_dist'] = hypo_asimov_dist
        return fit_info

    @staticmethod
    def get_detailed_metric_info(data_dist, hypo_asimov_dist, params, metric,
                                 other_metrics=None):
        # Get the best-fit metric value for each of the output distributions
        # and for each of the `other_metrics` specified.
        if other_metrics is None:
            other_metrics = []
        elif isinstance(other_metrics, basestring):
            other_metrics = [other_metrics]
        all_metrics = sorted(set([metric] + other_metrics))
        detailed_metric_info = OrderedDict()
        for m in all_metrics:
            name_vals_d = OrderedDict()
            name_vals_d['maps'] = data_dist.metric_per_map(
                expected_values=hypo_asimov_dist, metric=m
            )
            chi2_hists = data_dist.metric_per_map(
                expected_values=hypo_asimov_dist, metric='binned_'+m
            )
            name_vals_d['maps_binned'] = {}
            for asimov_map, chi2_hist in zip(hypo_asimov_dist, chi2_hists):
                name_vals_d['maps_binned'][asimov_map.name] = {}
                name_vals_d['maps_binned'][asimov_map.name]['hist'] = \
                    np.reshape(
                        chi2_hists[chi2_hist],asimov_map.shape
                    )
                name_vals_d['maps_binned'][asimov_map.name]['binning'] = \
                    str(asimov_map.binning)
            name_vals_d['priors'] = params.priors_penalties(metric=metric)
            detailed_metric_info[m] = name_vals_d
        return detailed_metric_info

    def _minimizer_callable(self, scaled_param_vals, hypo_maker, data_dist,
                            metric, counter, fit_history, pprint, blind):
        """Simple callback for use by scipy.optimize minimizers.

        This should *not* in general be called by users, as `scaled_param_vals`
        are stripped of their units and scaled to the range [0, 1], and hence
        some validation of inputs is bypassed by this method.

        Parameters
        ----------
        scaled_param_vals : sequence of floats
            If called from a scipy.optimize minimizer, this sequence is
            provieded by the minimizer itself. These values are all expected to
            be in the range [0, 1] and be simple floats (no units or
            uncertainties attached, etc.). Rescaling the parameter values to
            their original (physical) ranges (including units) is handled
            within this method.

        hypo_maker : DistributionMaker
            Creates the per-bin expectation values per map (aka Asimov
            distribution) based on its param values. Free params in the
            `hypo_maker` are modified by the minimizer to achieve a "best" fit.

        data_dist : MapSet
            Data distribution to be fit. Can be an actual-, Asimov-, or
            pseudo-data distribution (where the latter two are derived from
            simulation and so aren't technically "data").

        metric : str
            Metric by which to evaluate the fit. See Map

        counter : Counter
            Mutable object to keep track--outside this method--of the number of
            times this method is called.

        pprint : bool
            Displays a single-line that updates live (assuming the entire line
            fits the width of your TTY).

        blind : bool

        """
        # Want to *maximize* e.g. log-likelihood but we're using a minimizer,
        # so flip sign of metric in those cases.
        sign = -1 if metric in METRICS_TO_MAXIMIZE else +1

        # Set param values from the scaled versions the minimizer works with
        hypo_maker._set_rescaled_free_params(scaled_param_vals)

        # Get the Asimov map set
        try:
            hypo_asimov_dist = hypo_maker.get_outputs(return_sum=True)
        except:
            if not blind:
                logging.error(
                    'Failed to generate Asimov distribution with free'
                    ' params %s' %(hypo_maker.params.free,)
                )
            raise

        # Assess the fit: whether the data came from the hypo_asimov_dist
        try:
            metric_val = (
                data_dist.metric_total(expected_values=hypo_asimov_dist,
                                       metric=metric)
                + hypo_maker.params.priors_penalty(metric=metric)
            )
        except:
            if not blind:
                logging.error(
                    'Failed when computing metric with free params %s'
                    %hypo_maker.params.free
                )
            raise

        # Report status of metric & params (except if blinded)
        if blind:
            msg = ('minimizer iteration: #%6d | function call: #%6d'
                   %(self._nit, counter.count))
        else:
            #msg = '%s=%.6e | %s' %(metric, metric_val, hypo_maker.params.free)
            msg = '%s %s %s | ' %(('%d'%self._nit).center(6),
                                  ('%d'%counter.count).center(10),
                                  format(metric_val, '0.5e').rjust(12))
            msg += ' '.join([('%0.5e'%p.value.m).rjust(12)
                             for p in hypo_maker.params.free])

        if pprint:
            sys.stdout.write(msg)
            sys.stdout.flush()
            sys.stdout.write('\b' * len(msg))
        else:
            logging.trace(msg)

        counter += 1

        if not blind:
            fit_history.append(
                [metric_val] + [v.value.m for v in hypo_maker.params.free]
            )

        return sign*metric_val

    def _minimizer_callback(self, xk):
        """Passed as `callback` parameter to `optimize.minimize`, and is called
        after each iteration. Keeps track of number of iterations.

        Parameters
        ----------
        xk : list
            Parameter vector

        """
        self._nit += 1

    # TODO: move the complexity of defining a scan into a class with various
    # factory methods, and just pass that class to the scan method; we will
    # surely want to use scanning over parameters in more general ways, too:
    # * set (some) fixed params, then run (minimizer, scan, etc.) on free
    #   params
    # * set (some free or fixed) params, then check metric
    # where the setting of the params is done for some number of values.
    def scan(self, data_dist, hypo_maker, metric, hypo_param_selections=None,
             param_names=None, steps=None, values=None, only_points=None,
             outer=True, profile=True, minimizer_settings=None, outfile=None,
             debug_mode=1, **kwargs):
        """Set hypo maker parameters named by `param_names` according to
        either values specified by `values` or number of steps specified by
        `steps`, and return the `metric` indicating how well the data
        distribution is described by each Asimov distribution.

        Some flexibility in how the user can specify `values` is allowed, based
        upon the shapes of `param_names` and `values` and how the `outer` flag
        is set.

        Either `values` or `steps` must be specified, but not both.

        Parameters
        ----------
        data_dist : MapSet
            Data distribution(s). These are what the hypothesis is tasked to
            best describe during the optimization/comparison process.

        hypo_maker : DistributionMaker or instantiable thereto
            Generates the expectation distribution under a particular
            hypothesis. This typically has (but is not required to have) some
            free parameters which will be modified by the minimizer to optimize
            the `metric` in case `profile` is set to True.

        hypo_param_selections : None, string, or sequence of strings
            A pipeline configuration can have param selectors that allow
            switching a parameter among two or more values by specifying the
            corresponding param selector(s) here. This also allows for a single
            instance of a DistributionMaker to generate distributions from
            different hypotheses.

        metric : string
            The metric to use for optimization/comparison. Note that the
            optimized hypothesis also has this metric evaluated and reported for
            each of its output maps. Confer `pisa.core.map` for valid metrics.

        param_names : None, string, or sequence of strings
            If None, assume all parameters are to be scanned; otherwise,
            specifies only the name or names of parameters to be scanned.

        steps : None, integer, or sequence of integers
            Number of steps to take within the allowed range of the parameter
            (or parameters). Value(s) specified for `steps` must be >= 2. Note
            that the endpoints of the range are always included, and numbers of
            steps higher than 2 fill in between the endpoints.

            * If integer...
                  Take this many steps for each specified parameter.
            * If sequence of integers...
                  Take the coresponding number of steps within the allowed range
                  for each specified parameter.

        values : None, scalar, sequence of scalars, or sequence-of-sequences
          * If scalar...
                Set this value for the (one) param name in `param_names`.
          * If sequence of scalars...
              * if len(param_names) is 1, set its value to each number in the
                sequence.
              * otherwise, set each param in param_names to the corresponding
                value in `values`. There must be the same number of param names
                as values.
          * If sequence of (sequences or iterables)...
              * Each param name corresponds to one of the inner sequences, in
                the order that the param names are specified.
              * If `outer` is False, all inner sequences must have the same
                length, and there will be one Asimov distribution generated for
                each set of values across the inner sequences. In other words,
                there will be a total of len(inner sequence) Asimov
                distribution generated.
              * If `outer` is True, the lengths of inner sequences needn't be
                the same. This takes the outer product of the passed sequences
                to arrive at the permutations of the parameter values that will
                be used to produce Asimov distributions (essentially nested
                loops over each parameter). E.g., if two params are scanned,
                for each value of the first param's inner sequence, an Asimov
                distribution is produced for every value of the second param's
                inner sequence. In total, there will be
                ``len(inner seq0) * len(inner seq1) * ...``
                Asimov distributions produced.

        only_points : None, integer, or even-length sequence of integers
            Only select subset of points to be analysed by specifying their
            range of positions within the whole set (0-indexed, incremental).
            For the lazy amongst us...

        outer : bool
            If set to True and a sequence of sequences is passed for `values`,
            the points scanned are the *outer product* of the inner sequences.
            See `values` for a more detailed explanation.

        profile : bool
            If set to True, minimizes specified metric over all free parameters
            at each scanned point. Otherwise keeps them at their nominal values
            and only performs grid scan of the parameters specified in
            `param_names`.

        minimizer_settings : dict
            Dictionary containing the settings for minimization, which are
            only needed if `profile` is set to True. Hint: it has proven useful
            to sprinkle with a healthy dose of scepticism.

        outfile : string
            Outfile to store results to. Will be updated at each scan step to
            write out intermediate results to prevent loss of data in case
            the apocalypse strikes after all.

        debug_mode : int, either one of [0, 1, 2]
            If set to 2, will add a wealth of minimisation history and physics
            information to the output file. Otherwise, the output will contain
            the essentials to perform an analysis (0), or will hopefully be
            detailed enough for some simple debugging (1). Any other value for
            `debug_mode` will be set to 2.

        """
        if debug_mode not in (0, 1, 2):
            debug_mode = 2

        # Either `steps` or `values` must be specified, but not both (xor)
        assert (steps is None) != (values is None)

        if isinstance(param_names, basestring):
            param_names = [param_names]

        nparams = len(param_names)
        hypo_maker.select_params(hypo_param_selections)

        if values is not None:
            if np.isscalar(values):
                values = np.array([values])
                assert nparams == 1
            for i, val in enumerate(values):
                if not np.isscalar(val):
                    # no scalar here, need a corresponding parameter name
                    assert nparams >= i+1
                else:
                    # a scalar, can either have only one parameter or at least
                    # this many
                    assert nparams == 1 or nparams >= i+1
                    if nparams > 1:
                        values[i] = np.array([val])

        else:
            ranges = [hypo_maker.params[pname].range for pname in param_names]
            if np.issubdtype(type(steps), int):
                assert steps >= 2
                values = [np.linspace(r[0], r[1], steps)*r[0].units
                          for r in ranges]
            else:
                assert len(steps) == nparams
                assert np.all(np.array(steps) >= 2)
                values = [np.linspace(r[0], r[1], steps[i])*r[0].units
                          for i, r in enumerate(ranges)]

        if nparams > 1:
            steplist = [[(pname, val) for val in values[i]]
                        for (i, pname) in enumerate(param_names)]
        else:
            steplist = [[(param_names[0], val) for val in values[0]]]

        points_acc = []
        if not only_points is None:
            assert len(only_points) == 1 or len(only_points) % 2 == 0
            if len(only_points) == 1:
                points_acc = only_points
            for i in xrange(0, len(only_points)-1, 2):
                points_acc.extend(range(only_points[i], only_points[i+1]+1))

        # Instead of introducing another multitude of tests above, check here
        # whether the lists of steps all have the same length in case `outer`
        # is set to False
        if nparams > 1 and not outer:
            assert np.all(len(steps) == len(steplist[0]) for steps in steplist)
            loopfunc = zip
        else:
            # With single parameter, can use either `zip` or `product`
            loopfunc = product

        params = hypo_maker.params

        # Fix the parameters to be scanned if `profile` is set to True
        params.fix(param_names)

        results = {'steps': {}, 'results': []}
        results['steps'] = {pname: [] for pname in param_names}
        for i, pos in enumerate(loopfunc(*steplist)):
            if len(points_acc) > 0 and i not in points_acc:
                continue

            msg = ''
            for (pname, val) in pos:
                params[pname].value = val
                results['steps'][pname].append(val)
                if isinstance(val, float):
                    msg += '%s = %.2f '%(pname, val)
                elif isinstance(val, pint.quantity._Quantity):
                    msg += '%s = %.2f '%(pname, val.magnitude)
                else:
                    raise TypeError("val is of type %s which I don't know "
                                    "how to deal with in the output "
                                    "messages."% type(val))
            logging.info('Working on point ' + msg)
            hypo_maker.update_params(params)

            # TODO: consistent treatment of hypo_param_selections and scanning
            if not profile or len(hypo_maker.params.free) == 0:
                logging.info('Not optimizing since `profile` set to False or'
                             ' no free parameters found...')
                best_fit = self.nofit_hypo(
                    data_dist=data_dist,
                    hypo_maker=hypo_maker,
                    hypo_param_selections=hypo_param_selections,
                    hypo_asimov_dist=hypo_maker.get_outputs(return_sum=True),
                    metric=metric,
                    **kwargs
                )
            else:
                logging.info('Starting optimization since `profile` requested.')
                best_fit, alternate_fits = self.fit_hypo(
                    data_dist=data_dist,
                    hypo_maker=hypo_maker,
                    hypo_param_selections=hypo_param_selections,
                    metric=metric,
                    minimizer_settings=minimizer_settings,
                    **kwargs
                )
                # TODO: serialisation!
                for k in best_fit['minimizer_metadata']:
                    if k in ['hess', 'hess_inv']:
                        print "deleting %s"%k
                        del best_fit['minimizer_metadata'][k]

            best_fit['params'] = \
                    deepcopy(best_fit['params']._serializable_state)
            best_fit['hypo_asimov_dist'] = \
                    deepcopy(best_fit['hypo_asimov_dist']._serializable_state)

            # decide which information to retain based on chosen debug mode
            if debug_mode == 0 or debug_mode == 1:
                try:
                    del best_fit['fit_history']
                    del best_fit['hypo_asimov_dist']
                except KeyError:
                    pass

            if debug_mode == 0:
                # torch the woods!
                try:
                    del best_fit['minimizer_metadata']
                    del best_fit['minimizer_time']
                except KeyError:
                    pass

            results['results'].append(best_fit)
            if not outfile is None:
                # store intermediate results
                to_file(results, outfile)

        return results

def test_Counter():
    pass<|MERGE_RESOLUTION|>--- conflicted
+++ resolved
@@ -153,17 +153,8 @@
 
         alternate_fits = []
 
-        print hypo_param_selections
-
-<<<<<<< HEAD
         for extra_param_selection in extra_param_selections:
-=======
-        # Decide whether fit for other octant is necessary
-        if check_octant and 'theta23' in hypo_maker.params.free.names:
-            logging.debug('checking other octant of theta23')
-            hypo_maker.reset_free()
->>>>>>> d3e6629b
-
+            
             if extra_param_selection is not None:
                 full_param_selections = hypo_param_selections
                 full_param_selections.append(extra_param_selection)
