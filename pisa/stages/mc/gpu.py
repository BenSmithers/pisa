--- conflicted
+++ resolved
@@ -1,54 +1,35 @@
-import os
-import sys
-import time
-
+import sys, os
 import numpy as np
 import pycuda.driver as cuda
 import pycuda.autoinit
-
-<<<<<<< HEAD
-=======
-from pisa.core.stage import Stage
-from pisa.utils.resources import find_resource
-from pisa.utils.log import logging
-from pisa.stages.osc.prob3gpu import prob3gpu
-from pisa.utils.gpu_hist import GPUhist
-from pisa.stages.mc.GPUweight import GPUweight
-from pisa.utils.const import FTYPE
-from pisa.core.events import Events
->>>>>>> 99e88e1e
+import time
+
 from pisa import ureg, Q_
 from pisa.core.stage import Stage
 from pisa.core.param import ParamSet
 from pisa.core.events import Events
 from pisa.core.binning import OneDimBinning, MultiDimBinning
 from pisa.core.map import Map, MapSet
-<<<<<<< HEAD
 from pisa.stages.osc.prob3gpu import prob3gpu
 from pisa.stages.mc.GPUweight import GPUweight
-from pisa.utils.GPUhist import GPUhist
+from pisa.utils.resources import find_resource
 from pisa.utils.log import logging
-from pisa.utils.resources import find_resource
+from pisa.utils.gpu_hist import GPUhist
 from pisa.utils.const import FTYPE
-=======
-from pisa.core.param import ParamSet
->>>>>>> 99e88e1e
 from pisa.utils.log import logging
 from pisa.utils.comparisons import normQuant
 from pisa.utils.hash import hash_obj
 
 
 def copy_dict_to_d(events):
-    """TODO: documentme, philipp!"""
     d_events = {}
     for key, val in events.items():
         d_events[key] = cuda.mem_alloc(val.nbytes)
         cuda.memcpy_htod(d_events[key], val)
     return d_events
 
-
 class gpu(Stage):
-    """TODO: documentme, philipp!"""
+
     def __init__(self, params, output_binning, disk_cache=None,
                 memcache_deepcopy=True, error_method=None,
                 outputs_cache_depth=20, debug_mode=None):
@@ -56,7 +37,7 @@
         self.osc_params = (
             'detector_depth',
             'earth_model',
-            'prop_height',
+            'prop_height', 
             'YeI',
             'YeO',
             'YeM',
@@ -66,8 +47,7 @@
             'deltam21',
             'deltam31',
             'deltacp',
-            'no_nc_osc',
-        )
+            'no_nc_osc')
 
         self.weight_params = (
             'nu_nubar_ratio',
@@ -80,8 +60,7 @@
             'Barr_uphor_ratio',
             'Barr_nu_nubar_ratio',
             'Genie_Ma_QE',
-            'Genie_Ma_RES',
-        )
+            'Genie_Ma_RES')
 
         self.other_params = (
             'events_file',
@@ -90,13 +69,12 @@
             'reco_e_res_raw',
             'reco_e_scale_raw',
             'reco_cz_res_raw',
-            'bdt_cut'
-        )
+            'bdt_cut')
 
         expected_params = (self.osc_params + self.weight_params +
                            self.other_params)
 
-        output_names = ('trck', 'cscd')
+        output_names = ('trck','cscd')
 
         super(self.__class__, self).__init__(
             use_transforms=False,
@@ -113,8 +91,9 @@
             debug_mode=debug_mode
         )
 
+
     def _compute_nominal_outputs(self):
-        """TODO: documentme, philipp!"""
+
         self.osc_hash = None
         self.weight_hash = None
 
@@ -123,11 +102,6 @@
             if param.name in self.osc_params:
                 osc_params_subset.append(param)
         osc_params_subset = ParamSet(osc_params_subset)
-<<<<<<< HEAD
- 
-=======
-
->>>>>>> 99e88e1e
         self.osc = prob3gpu(params=osc_params_subset, 
                             input_binning=None, 
                             output_binning=None)
@@ -144,7 +118,7 @@
             else:
                 bin_edges = self.output_binning[name].bin_edges.magnitude.astype(FTYPE)
             self.bin_edges.append(bin_edges)
-
+            
 
         self.histogrammer = GPUhist(*self.bin_edges)
 
@@ -173,14 +147,16 @@
         kNuBars = [1] *6 + [-1] * 6
 
         # only keep events using bdt_score > bdt_cut
-        for flav, kFlav, kNuBar in zip(self.flavs, kFlavs, kNuBars):
-            l5_bdt_score = evts[flav]['dunkman_L5'].astype(FTYPE)
-            cut = l5_bdt_score >= bdt_cut
-            for var in variables:
-                try:
-                    evts[flav][var] = evts[flav][var][cut]
-                except KeyError:
-                    evts[flav][var] = np.ones_like(evts[flav]['true_energy'])
+        #for flav, kFlav, kNuBar in zip(self.flavs, kFlavs, kNuBars):
+        #    for key in evts[flav].keys():
+        #        print keyy
+        #    l5_bdt_score = evts[flav]['dunkman_L5'].astype(FTYPE)
+        #    cut = l5_bdt_score >= bdt_cut
+        #    for var in variables:
+        #        try:
+        #            evts[flav][var] = evts[flav][var][cut]
+        #        except KeyError:
+        #            evts[flav][var] = np.ones_like(evts[flav]['true_energy'])
 
         logging.info('read in events and copy to GPU')
         start_t = time.time()
@@ -188,7 +164,7 @@
         self.events_dict = {}
         for flav, kFlav, kNuBar in zip(self.flavs, kFlavs, kNuBars):
             self.events_dict[flav] = {}
-            # neutrinos: 1, anti-neutrinos: -1
+            # neutrinos: 1, anti-neutrinos: -1 
             self.events_dict[flav]['kNuBar'] = kNuBar
             # electron: 0, muon: 1, tau: 2
             self.events_dict[flav]['kFlav'] = kFlav
@@ -201,33 +177,19 @@
                     self.events_dict[flav]['host'][var] = np.ones_like(evts[flav]['true_energy']).astype(FTYPE)
             self.events_dict[flav]['n_evts'] = np.uint32(len(self.events_dict[flav]['host'][variables[0]]))
             for var in empty:
-                if self.params.no_nc_osc and (
-                    (flav in ['nue_nc', 'nuebar_nc'] and var == 'prob_e')
-                    or
-                    (flav in ['numu_nc', 'numubar_nc'] and var == 'prob_mu')):
-                    self.events_dict[flav]['host'][var] = np.ones(
-                        self.events_dict[flav]['n_evts'], dtype=FTYPE
-                    )
+                if self.params.no_nc_osc and ( (flav in ['nue_nc', 'nuebar_nc'] and var == 'prob_e') or (flav in ['numu_nc', 'numubar_nc'] and var == 'prob_mu') ):
+                    self.events_dict[flav]['host'][var] = np.ones(self.events_dict[flav]['n_evts'], dtype=FTYPE)
                 else:
-                    self.events_dict[flav]['host'][var] = np.zeros(
-                        self.events_dict[flav]['n_evts'], dtype=FTYPE
-                    )
+                    self.events_dict[flav]['host'][var] = np.zeros(self.events_dict[flav]['n_evts'], dtype=FTYPE)
             # calulate layers
-            (self.events_dict[flav]['host']['numLayers'],
-             self.events_dict[flav]['host']['densityInLayer'],
-             self.events_dict[flav]['host']['distanceInLayer']) = \
-                    self.osc.calc_Layers(
-                        self.events_dict[flav]['host']['true_coszen']
-                    )
+            self.events_dict[flav]['host']['numLayers'], self.events_dict[flav]['host']['densityInLayer'], self.events_dict[flav]['host']['distanceInLayer'] = self.osc.calc_Layers(self.events_dict[flav]['host']['true_coszen'])
         end_t = time.time()
         logging.debug('layers done in %.4f ms'%((end_t - start_t) * 1000))
 
         # copy arrays to GPU
         start_t = time.time()
         for flav in self.flavs:
-            self.events_dict[flav]['device'] = copy_dict_to_d(
-                self.events_dict[flav]['host']
-            )
+            self.events_dict[flav]['device'] = copy_dict_to_d(self.events_dict[flav]['host'])
         end_t = time.time()
         logging.debug('copy done in %.4f ms'%((end_t - start_t) * 1000))
 
@@ -261,7 +223,6 @@
         
 
     def _compute_outputs(self, inputs=None):
-        """TODO: documentme, philipp!"""
         logging.info('retreive weighted histo')
         # get hash to decide wether expensive stuff needs to be recalculated 
         osc_hash = hash_obj(normQuant([self.params[name].value for name in self.osc_params]))
@@ -283,28 +244,22 @@
             Genie_Ma_RES = self.params.Genie_Ma_RES.value.m_as('dimensionless')
 
         if recalc_osc:
-            theta12 = self.params.theta12.m_as('rad')
-            theta13 = self.params.theta13.m_as('rad')
-            theta23 = self.params.theta23.m_as('rad')
-            deltam21 = self.params.deltam21.m_as('eV**2')
-            deltam31 = self.params.deltam31.m_as('eV**2')
-            deltacp = self.params.deltacp.m_as('rad')
-            self.osc.update_MNS(theta12, theta13, theta23, deltam21, deltam31,
-                                deltacp)
+            theta12 = self.params.theta12.value.m_as('rad')
+            theta13 = self.params.theta13.value.m_as('rad')
+            theta23 = self.params.theta23.value.m_as('rad')
+            deltam21 = self.params.deltam21.value.m_as('eV**2')
+            deltam31 = self.params.deltam31.value.m_as('eV**2')
+            deltacp = self.params.deltacp.value.m_as('rad')
+            self.osc.update_MNS(theta12, theta13, theta23, deltam21, deltam31, deltacp)
 
         tot = 0
         start_t = time.time()
         for flav in self.flavs:
 
             # calculate osc probs
-            if recalc_osc and not \
-               (self.params.no_nc_osc and flav.endswith('_nc')):
-                self.osc.calc_probs(
-                    self.events_dict[flav]['kNuBar'],
-                    self.events_dict[flav]['kFlav'],
-                    self.events_dict[flav]['n_evts'],
-                    **self.events_dict[flav]['device']
-                )
+            if recalc_osc and not (self.params.no_nc_osc and flav.endswith('_nc')):
+                self.osc.calc_probs(self.events_dict[flav]['kNuBar'], self.events_dict[flav]['kFlav'],
+                                self.events_dict[flav]['n_evts'], **self.events_dict[flav]['device'])
 
             # calculate weights
             if recalc_weight:
@@ -318,65 +273,51 @@
                                     **self.events_dict[flav]['device'])
 
                 if self.error_method == 'sumw2':
-                    self.weight.calc_sumw2(
-                        self.events_dict[flav]['n_evts'],
-                        **self.events_dict[flav]['device']
-                    )
+                    self.weight.calc_sumw2(self.events_dict[flav]['n_evts'], **self.events_dict[flav]['device'])
 
             tot += self.events_dict[flav]['n_evts']
         end_t = time.time()
-        logging.debug('GPU calc done in %.4f ms for %s events'
-                      %(((end_t - start_t) * 1000), tot))
+        logging.debug('GPU calc done in %.4f ms for %s events'%(((end_t - start_t) * 1000),tot))
 
         if recalc_osc or recalc_weight:
             start_t = time.time()
-            # histogram events and download fromm GPU, if either weights or osc
-            # changed
+            # histogram events and download fromm GPU, if either weights or osc changed
             for flav in self.flavs:
-                self.events_dict[flav]['hist_cscd'] = self.histogrammer.get_hist(
-                    self.events_dict[flav]['n_evts'],
-                    self.events_dict[flav]['device'][self.bin_names[0]],
-                    self.events_dict[flav]['device'][self.bin_names[1]],
-                    self.events_dict[flav]['device']['weight_cscd']
-                )
-
-                self.events_dict[flav]['hist_trck'] = self.histogrammer.get_hist(
-                    self.events_dict[flav]['n_evts'],
-                    self.events_dict[flav]['device'][self.bin_names[0]],
-                    self.events_dict[flav]['device'][self.bin_names[1]],
-                    self.events_dict[flav]['device']['weight_trck']
-                )
+                self.events_dict[flav]['hist_cscd'] = self.histogrammer.get_hist(self.events_dict[flav]['n_evts'],
+                                                                        self.events_dict[flav]['device'][self.bin_names[0]],
+                                                                        self.events_dict[flav]['device'][self.bin_names[1]],
+                                                                        self.events_dict[flav]['device']['weight_cscd'])
+
+                self.events_dict[flav]['hist_trck'] = self.histogrammer.get_hist(self.events_dict[flav]['n_evts'],
+                                                                        self.events_dict[flav]['device'][self.bin_names[0]],
+                                                                        self.events_dict[flav]['device'][self.bin_names[1]],
+                                                                        self.events_dict[flav]['device']['weight_trck'])
 
                 if self.error_method == 'sumw2':
-                    self.events_dict[flav]['sumw2_cscd'] = self.histogrammer.get_hist(
-                        self.events_dict[flav]['n_evts'],
-                        self.events_dict[flav]['device'][self.bin_names[0]],
-                        self.events_dict[flav]['device'][self.bin_names[1]],
-                        self.events_dict[flav]['device']['sumw2_cscd']
-                    )
-
-                    self.events_dict[flav]['sumw2_trck'] = self.histogrammer.get_hist(
-                        self.events_dict[flav]['n_evts'],
-                        self.events_dict[flav]['device'][self.bin_names[0]],
-                        self.events_dict[flav]['device'][self.bin_names[1]],
-                        self.events_dict[flav]['device']['sumw2_trck']
-                    )
+                    self.events_dict[flav]['sumw2_cscd'] = self.histogrammer.get_hist(self.events_dict[flav]['n_evts'],
+                                                                            self.events_dict[flav]['device'][self.bin_names[0]],
+                                                                            self.events_dict[flav]['device'][self.bin_names[1]],
+                                                                            self.events_dict[flav]['device']['sumw2_cscd'])
+
+                    self.events_dict[flav]['sumw2_trck'] = self.histogrammer.get_hist(self.events_dict[flav]['n_evts'],
+                                                                            self.events_dict[flav]['device'][self.bin_names[0]],
+                                                                            self.events_dict[flav]['device'][self.bin_names[1]],
+                                                                            self.events_dict[flav]['device']['sumw2_trck'])
             end_t = time.time()
-            logging.debug('GPU hist done in %.4f ms for %s events'
-                          %(((end_t - start_t) * 1000), tot))
-
+            logging.debug('GPU hist done in %.4f ms for %s events'%(((end_t - start_t) * 1000),tot))
+
+        
         # set new hash
         self.osc_hash = osc_hash
         self.weight_hash = weight_hash
 
         maps = []
-        # apply scales, add up all cscds and tracks, and pack them up in final
-        # PISA MapSet
-        for i, flav in enumerate(self.flavs):
-            if flav in ['nutau_cc', 'nutaubar_cc']:
-                f = self.params.nutau_cc_norm.m_as('dimensionless')
+        # apply scales, add up all cscds and tracks, and pack them up in final PISA MapSet
+        for i,flav in enumerate(self.flavs):
+            if flav in ['nutau_cc','nutaubar_cc']:
+                f = self.params.nutau_cc_norm.value.m_as('dimensionless')
             elif flav.endswith('_nc'):
-                f = self.params.nu_nc_norm.m_as('dimensionless')
+                f = self.params.nu_nc_norm.value.m_as('dimensionless')
             else:
                 f = 1.0
             # add up
@@ -384,8 +325,8 @@
                 hist_cscd = np.copy(self.events_dict[flav]['hist_cscd']) * f
                 hist_trck = np.copy(self.events_dict[flav]['hist_trck']) * f
                 if self.error_method == 'sumw2':
-                    sumw2_cscd = np.copy(self.events_dict[flav]['sumw2_cscd'])*f*f
-                    sumw2_trck = np.copy(self.events_dict[flav]['sumw2_trck'])*f*f
+                    sumw2_cscd = np.copy(self.events_dict[flav]['sumw2_cscd']) * f * f
+                    sumw2_trck = np.copy(self.events_dict[flav]['sumw2_trck']) * f * f
             else:
                 hist_cscd += self.events_dict[flav]['hist_cscd'] * f
                 hist_trck += self.events_dict[flav]['hist_trck'] * f
@@ -394,20 +335,10 @@
                     sumw2_trck += self.events_dict[flav]['sumw2_trck'] * f * f
 
         if self.error_method == 'sumw2':
-            maps.append(Map(
-                name='cscd', hist=hist_cscd, error_hist=np.sqrt(sumw2_cscd),
-                binning=self.output_binning
-            ))
-            maps.append(Map(
-                name='trck', hist=hist_trck, error_hist=np.sqrt(sumw2_trck),
-                binning=self.output_binning
-            ))
+            maps.append(Map(name='cscd', hist=hist_cscd, error_hist=np.sqrt(sumw2_cscd), binning=self.output_binning))
+            maps.append(Map(name='trck', hist=hist_trck, error_hist=np.sqrt(sumw2_trck), binning=self.output_binning))
         else:
-            maps.append(Map(
-                name='cscd', hist=hist_cscd, binning=self.output_binning
-            ))
-            maps.append(Map(
-                name='trck', hist=hist_trck, binning=self.output_binning
-            ))
-
-        return MapSet(maps, name='gpu_mc')+            maps.append(Map(name='cscd', hist=hist_cscd, binning=self.output_binning))
+            maps.append(Map(name='trck', hist=hist_trck, binning=self.output_binning))
+
+        return MapSet(maps,name='gpu_mc')