--- conflicted
+++ resolved
@@ -51,11 +51,7 @@
             'deltam31',
             'deltacp',
             'no_nc_osc',
-<<<<<<< HEAD
         )
-=======
-            )
->>>>>>> 5c75b140
 
         self.weight_params = (
             'nu_nubar_ratio',
@@ -80,12 +76,8 @@
             'reco_cz_res_raw'
         )
 
-<<<<<<< HEAD
         expected_params = (self.osc_params + self.weight_params +
                            self.other_params)
-=======
-        expected_params = self.osc_params +  self.weight_params + self.other_params
->>>>>>> 5c75b140
 
         output_names = ('trck', 'cscd')
 
@@ -145,33 +137,24 @@
         evts = Events(self.params.events_file.value)
 
         # Load and copy events
-<<<<<<< HEAD
+
         variables = ['true_energy', 'true_coszen', 'reco_energy',
                      'reco_coszen', 'neutrino_nue_flux', 'neutrino_numu_flux',
                      'neutrino_oppo_nue_flux', 'neutrino_oppo_numu_flux',
-                     'weighted_aeff', 'pid']
-        empty = ['prob_e', 'prob_mu', 'weight_trck', 'weight_cscd']
-        if self.error_method == 'sumw2':
-            empty += ['sumw2_trck', 'sumw2_cscd']
-        self.flavs = ['nue_cc', 'numu_cc', 'nutau_cc', 'nue_nc', 'numu_nc',
-                      'nutau_nc', 'nuebar_cc', 'numubar_cc', 'nutaubar_cc',
-                      'nuebar_nc', 'numubar_nc', 'nutaubar_nc']
-=======
-        variables = ['true_energy', 'true_coszen', 'reco_energy', 'reco_coszen',
-                    'neutrino_nue_flux', 'neutrino_numu_flux', 'neutrino_oppo_nue_flux',
-                    'neutrino_oppo_numu_flux', 'weighted_aeff', 'pid',
-                    'linear_fit_MaCCQE', 'quad_fit_MaCCQE',
-                    'linear_fit_MaCCRES', 'quad_fit_MaCCRES',
-                    ]
+                     'weighted_aeff', 'pid', 'linear_fit_MaCCQE',
+                     'quad_fit_MaCCQE', 'linear_fit_MaCCRES',
+                     'quad_fit_MaCCRES', ]
+
         # to allocate empty arrays on GPU
         empty = ['prob_e', 'prob_mu', 'weight_trck', 'weight_cscd']
         if self.error_method == 'sumw2':
             empty += ['sumw2_trck', 'sumw2_cscd']
 
         # list of flav_ints to use and corresponding number used in several parts of the code
-        self.flavs = ['nue_cc', 'numu_cc', 'nutau_cc', 'nue_nc', 'numu_nc', 'nutau_nc',
-                'nuebar_cc', 'numubar_cc', 'nutaubar_cc', 'nuebar_nc', 'numubar_nc', 'nutaubar_nc']
->>>>>>> 5c75b140
+        self.flavs = ['nue_cc', 'numu_cc', 'nutau_cc', 'nue_nc', 'numu_nc',
+                      'nutau_nc', 'nuebar_cc', 'numubar_cc', 'nutaubar_cc',
+                      'nuebar_nc', 'numubar_nc', 'nutaubar_nc']
+
         kFlavs = [0, 1, 2] * 4
         kNuBars = [1] *6 + [-1] * 6
 
@@ -188,24 +171,7 @@
             # host arrays
             self.events_dict[flav]['host'] = {}
             for var in variables:
-<<<<<<< HEAD
-                if var == 'reco_energy':
-                    # apply energy reco sys
-                    f = self.params.reco_e_res_raw.m_as('dimensionless')
-                    g = self.params.reco_e_scale_raw.m_as('dimensionless')
-                    self.events_dict[flav]['host']['reco_energy'] = (g * ((1.-f) * evts[flav]['true_energy'] + f * evts[flav]['reco_energy'])).astype(FTYPE)
-                elif var == 'reco_coszen':
-                    # apply coszen reco sys
-                    f = self.params.reco_cz_res_raw.m_as('dimensionless')
-                    reco_coszen = ((1.-f) * evts[flav]['true_coszen'] + f * evts[flav]['reco_coszen']).astype(FTYPE)
-                    while np.any(reco_coszen<-1) or np.any(reco_coszen>1):
-                        reco_coszen[reco_coszen>1] = 2-reco_coszen[reco_coszen>1]
-                        reco_coszen[reco_coszen<-1] = -2-reco_coszen[reco_coszen<-1]
-                    self.events_dict[flav]['host']['reco_coszen'] = reco_coszen
-                else:
-=======
                 try:
->>>>>>> 5c75b140
                     self.events_dict[flav]['host'][var] = evts[flav][var].astype(FTYPE)
                 except KeyError:
                     self.events_dict[flav]['host'][var] = np.ones_like(evts[flav]['true_energy']).astype(FTYPE)
@@ -273,32 +239,13 @@
     def _compute_outputs(self, inputs=None):
         """TODO: documentme, philipp!"""
         logging.info('retreive weighted histo')
-<<<<<<< HEAD
-        # get hash to decide wether weight and/or osc needs to be racalculated
-        osc_hash = hash_obj(normQuant(
-            [self.params[name].value for name in self.osc_params]
-        ))
-        weight_hash = hash_obj(normQuant(
-            [self.params[name].value for name in self.weight_params]
-        ))
-=======
         # get hash to decide wether expensive stuff needs to be recalculated 
         osc_hash = hash_obj(normQuant([self.params[name].value for name in self.osc_params]))
         weight_hash = hash_obj(normQuant([self.params[name].value for name in self.weight_params]))
->>>>>>> 5c75b140
         recalc_osc = not (osc_hash == self.osc_hash)
         recalc_weight = True
 
         if recalc_weight:
-<<<<<<< HEAD
-            livetime = self.params.livetime.m_as('seconds')
-            pid_bound = self.params.pid_bound.m_as('dimensionless')
-            pid_remove = self.params.pid_remove.m_as('dimensionless')
-            aeff_scale = self.params.aeff_scale.m_as('dimensionless')
-            nue_numu_ratio = self.params.nue_numu_ratio.m_as('dimensionless')
-            nu_nubar_ratio = self.params.nu_nubar_ratio.m_as('dimensionless')
-            delta_index = self.params.delta_index.m_as('dimensionless')
-=======
             livetime = self.params.livetime.value.m_as('seconds')
             pid_bound = self.params.pid_bound.value.m_as('dimensionless')
             pid_remove = self.params.pid_remove.value.m_as('dimensionless')
@@ -310,7 +257,6 @@
             Barr_nu_nubar_ratio = self.params.Barr_nu_nubar_ratio.value.m_as('dimensionless')
             Genie_Ma_QE = self.params.Genie_Ma_QE.value.m_as('dimensionless')
             Genie_Ma_RES = self.params.Genie_Ma_RES.value.m_as('dimensionless')
->>>>>>> 5c75b140
 
         if recalc_osc:
             theta12 = self.params.theta12.m_as('rad')
@@ -338,20 +284,6 @@
 
             # calculate weights
             if recalc_weight:
-<<<<<<< HEAD
-                self.weight.calc_weight(
-                    self.events_dict[flav]['n_evts'],
-                    livetime=livetime,
-                    pid_bound=pid_bound,
-                    pid_remove=pid_remove,
-                    aeff_scale=aeff_scale,
-                    nue_numu_ratio=nue_numu_ratio,
-                    nu_nubar_ratio=nu_nubar_ratio,
-                    kNuBar=self.events_dict[flav]['kNuBar'],
-                    delta_index=delta_index,
-                    **self.events_dict[flav]['device']
-                )
-=======
                 self.weight.calc_weight(self.events_dict[flav]['n_evts'], livetime=livetime,
                                     pid_bound=pid_bound, pid_remove=pid_remove,
                                     aeff_scale=aeff_scale, nue_numu_ratio=nue_numu_ratio, 
@@ -360,7 +292,6 @@
                                     Barr_uphor_ratio=Barr_uphor_ratio, Barr_nu_nubar_ratio=Barr_nu_nubar_ratio,
                                     Genie_Ma_QE=Genie_Ma_QE, Genie_Ma_RES=Genie_Ma_RES,
                                     **self.events_dict[flav]['device'])
->>>>>>> 5c75b140
 
                 if self.error_method == 'sumw2':
                     self.weight.calc_sumw2(
