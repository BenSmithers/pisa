--- conflicted
+++ resolved
@@ -205,21 +205,17 @@
 
         if alt_icc_bg_file is not None:
             if self.params.kde_hist.value:
-<<<<<<< HEAD
                 self.alt_icc_bg_hist = self.kde_histogramdd(
-=======
-		self.alt_icc_bg_hist = self.kde_histogramdd(
->>>>>>> a1d77189
-                            np.array([alt_cut_events[bin_name] for bin_name in self.bin_names]).T,
-                            binning=self.output_binning,
-                            coszen_name='reco_coszen',
-                            use_cuda=True,
-                            bw_method='silverman',
-                            alpha=0.3,
-                            oversample=10,
-                            coszen_reflection=0.5,
-                            adaptive=True
-                        )
+                    np.array([alt_cut_events[bin_name] for bin_name in self.bin_names]).T,
+                    binning=self.output_binning,
+                    coszen_name='reco_coszen',
+                    use_cuda=True,
+                    bw_method='silverman',
+                    alpha=0.3,
+                    oversample=10,
+                    coszen_reflection=0.5,
+                    adaptive=True
+                )
             else:
                 self.alt_icc_bg_hist,_ = np.histogramdd(sample = np.array([alt_cut_events[bin_name] for bin_name in self.bin_names]).T, bins=self.bin_edges)
             # only interested in shape difference, not rate
