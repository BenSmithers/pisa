# Stage: data

<<<<<<< HEAD
loading data events from files and provide the outputs in the form of a PISA MApSet

## Services

two services are available
=======
loading data events from files and provide the outputs in the form of a PISA MapSet

## Services

Two services are available
>>>>>>> fb81fbf3

### data

Load data events and just histogram them (no scaling or systematics applied)

### icc

<<<<<<< HEAD
Load data events to be used to model the atmospheric muon background. The events are scaled by `atm_muon_scale` and `livetime`, and additional uncertainties are provided given the finite statistics and also an alterntive icc definition to generate a shape uncertainty term
=======
Load data events to be used to model the atmospheric muon background. The events are scaled by `atm_muon_scale` and `livetime`, and additional uncertainties are provided given the finite statistics and also an alternative icc definition to generate a shape uncertainty term.
>>>>>>> fb81fbf3
<|MERGE_RESOLUTION|>--- conflicted
+++ resolved
@@ -1,18 +1,10 @@
 # Stage: data
 
-<<<<<<< HEAD
-loading data events from files and provide the outputs in the form of a PISA MApSet
-
-## Services
-
-two services are available
-=======
 loading data events from files and provide the outputs in the form of a PISA MapSet
 
 ## Services
 
 Two services are available
->>>>>>> fb81fbf3
 
 ### data
 
@@ -20,8 +12,4 @@
 
 ### icc
 
-<<<<<<< HEAD
-Load data events to be used to model the atmospheric muon background. The events are scaled by `atm_muon_scale` and `livetime`, and additional uncertainties are provided given the finite statistics and also an alterntive icc definition to generate a shape uncertainty term
-=======
-Load data events to be used to model the atmospheric muon background. The events are scaled by `atm_muon_scale` and `livetime`, and additional uncertainties are provided given the finite statistics and also an alternative icc definition to generate a shape uncertainty term.
->>>>>>> fb81fbf3
+Load data events to be used to model the atmospheric muon background. The events are scaled by `atm_muon_scale` and `livetime`, and additional uncertainties are provided given the finite statistics and also an alternative icc definition to generate a shape uncertainty term.